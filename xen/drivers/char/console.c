/******************************************************************************
 * console.c
 * 
 * Emergency console I/O for Xen and the domain-0 guest OS.
 * 
 * Copyright (c) 2002-2004, K A Fraser.
 */

#include <stdarg.h>
#include <xen/config.h>
#include <xen/compile.h>
#include <xen/init.h>
#include <xen/lib.h>
#include <xen/errno.h>
#include <xen/event.h>
#include <xen/spinlock.h>
#include <xen/console.h>
#include <xen/serial.h>
#include <xen/keyhandler.h>
#include <xen/mm.h>
#include <asm/uaccess.h>
#include <asm/debugger.h>
#include <asm/io.h>

/* opt_console: comma-separated list of console outputs. */
static char opt_console[30] = OPT_CONSOLE_STR;
string_param("console", opt_console);

/* opt_conswitch: a character pair controlling console switching. */
/* Char 1: CTRL+<char1> is used to switch console input between Xen and DOM0 */
/* Char 2: If this character is 'x', then do not auto-switch to DOM0 when it */
/*         boots. Any other value, or omitting the char, enables auto-switch */
static unsigned char opt_conswitch[5] = "a";
string_param("conswitch", opt_conswitch);

static int xpos, ypos;
static unsigned char *video;

#define CONSOLE_RING_SIZE 16392
typedef struct console_ring_st
{
    char buf[CONSOLE_RING_SIZE];
    unsigned int len;
} console_ring_t;
static console_ring_t console_ring;

static char printk_prefix[16] = "";

static int sercon_handle = -1;
static int vgacon_enabled = 0;

spinlock_t console_lock = SPIN_LOCK_UNLOCKED;

/*
 * *******************************************************
 * *************** OUTPUT TO VGA CONSOLE *****************
 * *******************************************************
 */

/* VGA text (mode 3) definitions. */
#define COLUMNS     80
#define LINES       25
#define ATTRIBUTE    7

/* Clear the screen and initialize VIDEO, XPOS and YPOS.  */
static void cls(void)
{
    memset(video, 0, COLUMNS * LINES * 2);
    xpos = ypos = 0;
    outw(10+(1<<(5+8)), 0x3d4); /* cursor off */
}

static int detect_video(void *video_base)
{
    volatile u16 *p = (volatile u16 *)video_base;
    u16 saved1 = p[0], saved2 = p[1];
    int video_found = 1;

    p[0] = 0xAA55;
    p[1] = 0x55AA;
    if ( (p[0] != 0xAA55) || (p[1] != 0x55AA) )
        video_found = 0;

    p[0] = 0x55AA;
    p[1] = 0xAA55;
    if ( (p[0] != 0x55AA) || (p[1] != 0xAA55) )
        video_found = 0;

    p[0] = saved1;
    p[1] = saved2;

    return video_found;
}

static int detect_vga(void)
{
    /*
     * Look at a number of well-known locations. Even if video is not at
     * 0xB8000 right now, it will appear there when we set up text mode 3.
     * 
     * We assume if there is any sign of a video adaptor then it is at least
     * VGA-compatible (surely noone runs CGA, EGA, .... these days?).
     * 
     * These checks are basically to detect headless server boxes.
     */
    return (detect_video(__va(0xA0000)) || 
            detect_video(__va(0xB0000)) || 
            detect_video(__va(0xB8000)));
}

/* This is actually code from vgaHWRestore in an old version of XFree86 :-) */
static void init_vga(void)
{
    /* The following VGA state was saved from a chip in text mode 3. */
    static unsigned char regs[] = {
        /* Sequencer registers */
        0x03, 0x00, 0x03, 0x00, 0x02,
        /* CRTC registers */
        0x5f, 0x4f, 0x50, 0x82, 0x55, 0x81, 0xbf, 0x1f, 0x00, 0x4f, 0x20,
        0x0e, 0x00, 0x00, 0x01, 0xe0, 0x9c, 0x8e, 0x8f, 0x28, 0x1f, 0x96,
        0xb9, 0xa3, 0xff,
        /* Graphic registers */
        0x00, 0x00, 0x00, 0x00, 0x00, 0x10, 0x0e, 0x00, 0xff,
        /* Attribute registers */
        0x00, 0x01, 0x02, 0x03, 0x04, 0x05, 0x14, 0x07, 0x38, 0x39, 0x3a,
        0x3b, 0x3c, 0x3d, 0x3e, 0x3f, 0x0c, 0x00, 0x0f, 0x08, 0x00
    };

    int i, j = 0;
    volatile unsigned char tmp;

    if ( !vgacon_enabled )
        return;

    if ( !detect_vga() )
    {
        printk("No VGA adaptor detected!\n");
        vgacon_enabled = 0;
        return;
    }

    video = __va(0xB8000);

    tmp = inb(0x3da);
    outb(0x00, 0x3c0);
    
    for ( i = 0; i < 5;  i++ )
        outw((regs[j++] << 8) | i, 0x3c4);
    
    /* Ensure CRTC registers 0-7 are unlocked by clearing bit 7 of CRTC[17]. */
    outw(((regs[5+17] & 0x7F) << 8) | 17, 0x3d4);
    
    for ( i = 0; i < 25; i++ ) 
        outw((regs[j++] << 8) | i, 0x3d4);
    
    for ( i = 0; i < 9;  i++ )
        outw((regs[j++] << 8) | i, 0x3ce);
    
    for ( i = 0; i < 21; i++ )
    {
        tmp = inb(0x3da);
        outb(i, 0x3c0); 
        outb(regs[j++], 0x3c0);
    }
    
    tmp = inb(0x3da);
    outb(0x20, 0x3c0);

    cls();
}

static void put_newline(void)
{
    xpos = 0;
    ypos++;

    if (ypos >= LINES)
    {
        static char zeroarr[2*COLUMNS] = { 0 };
        ypos = LINES-1;
        memcpy((char*)video, 
               (char*)video + 2*COLUMNS, (LINES-1)*2*COLUMNS);
        memcpy((char*)video + (LINES-1)*2*COLUMNS, 
               zeroarr, 2*COLUMNS);
    }
}

static void putchar_console(int c)
{
    if ( !vgacon_enabled )
        return;

    if ( c == '\n' )
    {
        put_newline();
    }
    else
    {
        video[(xpos + ypos * COLUMNS) * 2]     = c & 0xFF;
        video[(xpos + ypos * COLUMNS) * 2 + 1] = ATTRIBUTE;
        if ( ++xpos >= COLUMNS )
            put_newline();
    }
}


/*
 * ********************************************************
 * *************** ACCESS TO CONSOLE RING *****************
 * ********************************************************
 */

static void putchar_console_ring(int c)
{
    if ( console_ring.len < CONSOLE_RING_SIZE )
        console_ring.buf[console_ring.len++] = (char)c;
}

long read_console_ring(unsigned long str, unsigned int count, unsigned cmd)
{
    unsigned int len;
    
    len = (console_ring.len < count) ? console_ring.len : count;
    
    if ( copy_to_user((char *)str, console_ring.buf, len) )
        return -EFAULT;

    if ( cmd & CONSOLE_RING_CLEAR )
        console_ring.len = 0;
    
    return len;
}


/*
 * *******************************************************
 * *************** ACCESS TO SERIAL LINE *****************
 * *******************************************************
 */

/* Characters received over the serial line are buffered for domain 0. */
#define SERIAL_RX_SIZE 128
#define SERIAL_RX_MASK(_i) ((_i)&(SERIAL_RX_SIZE-1))
static char serial_rx_ring[SERIAL_RX_SIZE];
static unsigned int serial_rx_cons, serial_rx_prod;

/* CTRL-<switch_char> switches input direction between Xen and DOM0. */
#define SWITCH_CODE (opt_conswitch[0]-'a'+1)
static int xen_rx = 1; /* FALSE => serial input passed to domain 0. */

static void switch_serial_input(void)
{
    static char *input_str[2] = { "DOM0", "Xen" };
    xen_rx = !xen_rx;
    if ( SWITCH_CODE != 0 )
    {
        printk("*** Serial input -> %s "
               "(type 'CTRL-%c' three times to switch input to %s).\n",
               input_str[xen_rx], opt_conswitch[0], input_str[!xen_rx]);
    }
}

static void __serial_rx(unsigned char c, struct cpu_user_regs *regs)
{
    if ( xen_rx )
<<<<<<< HEAD
    {
        handle_keypress(c, regs);
    }
    else if ( (serial_rx_prod-serial_rx_cons) != SERIAL_RX_SIZE )
    {
        serial_rx_ring[SERIAL_RX_MASK(serial_rx_prod)] = c;
        if ( serial_rx_prod++ == serial_rx_cons )
            send_guest_virq(dom0->exec_domain[0], VIRQ_CONSOLE);
    }
=======
        return handle_keypress(c, regs);

    /* Deliver input to guest buffer, unless it is already full. */
    if ( (serial_rx_prod-serial_rx_cons) != SERIAL_RX_SIZE )
        serial_rx_ring[SERIAL_RX_MASK(serial_rx_prod++)] = c;
    /* Always notify the guest: prevents receive path from getting stuck. */
    send_guest_virq(dom0, VIRQ_CONSOLE);
>>>>>>> 7229bad4
}

static void serial_rx(unsigned char c, struct cpu_user_regs *regs)
{
    static int switch_code_count = 0;

    if ( (SWITCH_CODE != 0) && (c == SWITCH_CODE) )
    {
        /* We eat CTRL-<switch_char> in groups of 3 to switch console input. */
        if ( ++switch_code_count == 3 )
        {
            switch_serial_input();
            switch_code_count = 0;
        }
    }
    else
    {
        switch_code_count = 0;
    }

    /* Finally process the just-received character. */
    __serial_rx(c, regs);
}

long do_console_io(int cmd, int count, char *buffer)
{
    char *kbuf;
    long  rc;

#ifndef VERBOSE
    /* Only domain-0 may access the emergency console. */
    if ( current->domain->domain_id != 0 )
        return -EPERM;
#endif

    switch ( cmd )
    {
    case CONSOLEIO_write:
        if ( count > (PAGE_SIZE-1) )
            count = PAGE_SIZE-1;
        if ( (kbuf = (char *)alloc_xenheap_page()) == NULL )
            return -ENOMEM;
        kbuf[count] = '\0';
        rc = count;
        if ( copy_from_user(kbuf, buffer, count) )
            rc = -EFAULT;
        else
            serial_puts(sercon_handle, kbuf);
        free_xenheap_page((unsigned long)kbuf);
        break;
    case CONSOLEIO_read:
        rc = 0;
        while ( (serial_rx_cons != serial_rx_prod) && (rc < count) )
        {
            if ( put_user(serial_rx_ring[SERIAL_RX_MASK(serial_rx_cons)],
                          &buffer[rc]) )
            {
                rc = -EFAULT;
                break;
            }
            rc++;
            serial_rx_cons++;
        }
        break;
    default:
        rc = -ENOSYS;
        break;
    }

    return rc;
}


/*
 * *****************************************************
 * *************** GENERIC CONSOLE I/O *****************
 * *****************************************************
 */

static inline void __putstr(const char *str)
{
    int c;

    serial_puts(sercon_handle, str);

    while ( (c = *str++) != '\0' )
    {
        putchar_console(c);
        putchar_console_ring(c);
    }
}

void printf(const char *fmt, ...)
{
    static char   buf[1024];
    static int    start_of_line = 1;

    va_list       args;
    char         *p, *q;
    unsigned long flags;

    spin_lock_irqsave(&console_lock, flags);

    va_start(args, fmt);
    (void)vsnprintf(buf, sizeof(buf), fmt, args);
    va_end(args);        

    p = buf;
    while ( (q = strchr(p, '\n')) != NULL )
    {
        *q = '\0';
        if ( start_of_line )
            __putstr(printk_prefix);
        __putstr(p);
        __putstr("\n");
        start_of_line = 1;
        p = q + 1;
    }

    if ( *p != '\0' )
    {
        if ( start_of_line )
            __putstr(printk_prefix);
        __putstr(p);
        start_of_line = 0;
    }

    spin_unlock_irqrestore(&console_lock, flags);
}

void set_printk_prefix(const char *prefix)
{
    strcpy(printk_prefix, prefix);
}

void init_console(void)
{
    char *p;

    /* Where should console output go? */
    for ( p = opt_console; p != NULL; p = strchr(p, ',') )
    {
        if ( *p == ',' )
            p++;
        if ( strncmp(p, "com", 3) == 0 )
            sercon_handle = parse_serial_handle(p);
        else if ( strncmp(p, "vga", 3) == 0 )
            vgacon_enabled = 1;
    }

    init_vga();

    serial_set_rx_handler(sercon_handle, serial_rx);

    /* HELLO WORLD --- start-of-day banner text. */
    printk(XEN_BANNER);
    printk(" http://www.cl.cam.ac.uk/netos/xen\n");
    printk(" University of Cambridge Computer Laboratory\n\n");
    printk(" Xen version %d.%d%s (%s@%s) (%s) %s\n",
           XEN_VERSION, XEN_SUBVERSION, XEN_EXTRAVERSION,
           XEN_COMPILE_BY, XEN_COMPILE_DOMAIN,
           XEN_COMPILER, XEN_COMPILE_DATE);
    printk(" Latest ChangeSet: %s\n\n", XEN_CHANGESET);
    set_printk_prefix("(XEN) ");
}

void console_endboot(int disable_vga)
{
    if ( disable_vga )
        vgacon_enabled = 0;

    /*
     * If user specifies so, we fool the switch routine to redirect input
     * straight back to Xen. I use this convoluted method so we still print
     * a useful 'how to switch' message.
     */
    if ( opt_conswitch[1] == 'x' )
        xen_rx = !xen_rx;

    /* Serial input is directed to DOM0 by default. */
    switch_serial_input();
}

void console_force_unlock(void)
{
    console_lock = SPIN_LOCK_UNLOCKED;
    serial_force_unlock(sercon_handle);
}

void console_force_lock(void)
{
    spin_lock(&console_lock);
}

void console_putc(char c)
{
    serial_putc(sercon_handle, c);
}

int console_getc(void)
{
    return serial_getc(sercon_handle);
}

int irq_console_getc(void)
{
    return irq_serial_getc(sercon_handle);
}


/*
 * **************************************************************
 * *************** Serial console ring buffer *******************
 * **************************************************************
 */

#ifndef NDEBUG

/* Send output direct to console, or buffer it? */
int debugtrace_send_to_console;

static char        *debugtrace_buf; /* Debug-trace buffer */
static unsigned int debugtrace_prd; /* Producer index     */
static unsigned int debugtrace_kilobytes = 128, debugtrace_bytes;
static unsigned int debugtrace_used;
static spinlock_t   debugtrace_lock = SPIN_LOCK_UNLOCKED;
integer_param("debugtrace", debugtrace_kilobytes);

void debugtrace_dump(void)
{
    unsigned long flags;

    if ( (debugtrace_bytes == 0) || !debugtrace_used )
        return;

    watchdog_disable();

    spin_lock_irqsave(&debugtrace_lock, flags);

    printk("debugtrace_dump() starting\n");

    /* Print oldest portion of the ring. */
    ASSERT(debugtrace_buf[debugtrace_bytes - 1] == 0);
    serial_puts(sercon_handle, &debugtrace_buf[debugtrace_prd]);

    /* Print youngest portion of the ring. */
    debugtrace_buf[debugtrace_prd] = '\0';
    serial_puts(sercon_handle, &debugtrace_buf[0]);

    memset(debugtrace_buf, '\0', debugtrace_bytes);

    printk("debugtrace_dump() finished\n");

    spin_unlock_irqrestore(&debugtrace_lock, flags);

    watchdog_enable();
}

void debugtrace_printk(const char *fmt, ...)
{
    static char    buf[1024];

    va_list       args;
    char         *p;
    unsigned long flags;

    if ( debugtrace_bytes == 0 )
        return;

    debugtrace_used = 1;

    spin_lock_irqsave(&debugtrace_lock, flags);

    ASSERT(debugtrace_buf[debugtrace_bytes - 1] == 0);

    va_start(args, fmt);
    (void)vsnprintf(buf, sizeof(buf), fmt, args);
    va_end(args);

    if ( debugtrace_send_to_console )
    {
        serial_puts(sercon_handle, buf);
    }
    else
    {
        for ( p = buf; *p != '\0'; p++ )
        {
            debugtrace_buf[debugtrace_prd++] = *p;            
            /* Always leave a nul byte at the end of the buffer. */
            if ( debugtrace_prd == (debugtrace_bytes - 1) )
                debugtrace_prd = 0;
        }
    }

    spin_unlock_irqrestore(&debugtrace_lock, flags);
}

static int __init debugtrace_init(void)
{
    int order;
    unsigned int kbytes, bytes;

    /* Round size down to next power of two. */
    while ( (kbytes = (debugtrace_kilobytes & (debugtrace_kilobytes-1))) != 0 )
        debugtrace_kilobytes = kbytes;

    bytes = debugtrace_kilobytes << 10;
    if ( bytes == 0 )
        return 0;

    order = get_order(bytes);
    debugtrace_buf = (char *)alloc_xenheap_pages(order);
    ASSERT(debugtrace_buf != NULL);

    memset(debugtrace_buf, '\0', bytes);

    debugtrace_bytes = bytes;

    memset(debugtrace_buf, '\0', debugtrace_bytes);

    return 0;
}
__initcall(debugtrace_init);

#endif /* !NDEBUG */



/*
 * **************************************************************
 * *************** Debugging/tracing/error-report ***************
 * **************************************************************
 */

void panic(const char *fmt, ...)
{
    va_list args;
    char buf[128], cpustr[10];
    unsigned long flags;
    extern void machine_restart(char *);
    
    debugtrace_dump();

    va_start(args, fmt);
    (void)vsnprintf(buf, sizeof(buf), fmt, args);
    va_end(args);

    debugger_trap_immediate();

    /* Spit out multiline message in one go. */
    spin_lock_irqsave(&console_lock, flags);
    __putstr("\n****************************************\n");
    __putstr("Panic on CPU");
    sprintf(cpustr, "%d", smp_processor_id());
    __putstr(cpustr);
    __putstr(":\n");
    __putstr(buf);
    __putstr("****************************************\n\n");
    __putstr("Reboot in five seconds...\n");
    spin_unlock_irqrestore(&console_lock, flags);

    watchdog_disable();
    mdelay(5000);
    machine_restart(0);
}

/*
 * Local variables:
 * mode: C
 * c-set-style: "BSD"
 * c-basic-offset: 4
 * tab-width: 4
 * indent-tabs-mode: nil
 * End:
 */
<|MERGE_RESOLUTION|>--- conflicted
+++ resolved
@@ -263,25 +263,13 @@
 static void __serial_rx(unsigned char c, struct cpu_user_regs *regs)
 {
     if ( xen_rx )
-<<<<<<< HEAD
-    {
-        handle_keypress(c, regs);
-    }
-    else if ( (serial_rx_prod-serial_rx_cons) != SERIAL_RX_SIZE )
-    {
-        serial_rx_ring[SERIAL_RX_MASK(serial_rx_prod)] = c;
-        if ( serial_rx_prod++ == serial_rx_cons )
-            send_guest_virq(dom0->exec_domain[0], VIRQ_CONSOLE);
-    }
-=======
         return handle_keypress(c, regs);
 
     /* Deliver input to guest buffer, unless it is already full. */
     if ( (serial_rx_prod-serial_rx_cons) != SERIAL_RX_SIZE )
         serial_rx_ring[SERIAL_RX_MASK(serial_rx_prod++)] = c;
     /* Always notify the guest: prevents receive path from getting stuck. */
-    send_guest_virq(dom0, VIRQ_CONSOLE);
->>>>>>> 7229bad4
+    send_guest_virq(dom0->exec_domain[0], VIRQ_CONSOLE);
 }
 
 static void serial_rx(unsigned char c, struct cpu_user_regs *regs)
