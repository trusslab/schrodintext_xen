/*
 *    Disk Array driver for HP SA 5xxx and 6xxx Controllers
 *    Copyright 2000, 2002 Hewlett-Packard Development Company, L.P. 
 *
 *    This program is free software; you can redistribute it and/or modify
 *    it under the terms of the GNU General Public License as published by
 *    the Free Software Foundation; either version 2 of the License, or
 *    (at your option) any later version.
 *
 *    This program is distributed in the hope that it will be useful,
 *    but WITHOUT ANY WARRANTY; without even the implied warranty of
 *    MERCHANTABILITY OR FITNESS FOR A PARTICULAR PURPOSE, GOOD TITLE or
 *    NON INFRINGEMENT.  See the GNU General Public License for more details.
 *
 *    You should have received a copy of the GNU General Public License
 *    along with this program; if not, write to the Free Software
 *    Foundation, Inc., 675 Mass Ave, Cambridge, MA 02139, USA.
 *
 *    Questions/Comments/Bugfixes to Cciss-discuss@lists.sourceforge.net
 *
 */

#include <xeno/config.h>	/* CONFIG_PROC_FS */
#include <xeno/module.h>
#include <xeno/version.h>
#include <xeno/types.h>
#include <xeno/pci.h>
#include <xeno/kernel.h>
#include <xeno/slab.h>
#include <xeno/delay.h>
#include <xeno/major.h>
#include <xeno/blkpg.h>
#include <xeno/interrupt.h>
#include <xeno/timer.h>
#include <xeno/init.h> 
#include <xeno/hdreg.h>
#include <xeno/spinlock.h>
#include <asm/uaccess.h>
#include <asm/io.h>

#include <xeno/blk.h>
#include <xeno/blkdev.h>
#include <xeno/genhd.h>

#include <asm/irq.h>
#include <asm/byteorder.h>

#define CCISS_DRIVER_VERSION(maj,min,submin) ((maj<<16)|(min<<8)|(submin))
#define DRIVER_NAME "HP CISS Driver (v 2.4.50)"
#define DRIVER_VERSION CCISS_DRIVER_VERSION(2,4,50)

/* Embedded module documentation macros - see modules.h */
MODULE_AUTHOR("Hewlett-Packard Company");
MODULE_DESCRIPTION("Driver for HP SA5xxx SA6xxx Controllers version 2.4.50");
MODULE_SUPPORTED_DEVICE("HP SA5i SA5i+ SA532 SA5300 SA5312 SA641 SA642 SA6400 6i"); 
MODULE_LICENSE("GPL");

#include "cciss_cmd.h"
#include "cciss.h"

/* define the PCI info for the cards we can control */
const struct pci_device_id cciss_pci_device_id[] = {
	{ PCI_VENDOR_ID_COMPAQ, PCI_DEVICE_ID_COMPAQ_CISS,
			0x0E11, 0x4070, 0, 0, 0},
	{ PCI_VENDOR_ID_COMPAQ, PCI_DEVICE_ID_COMPAQ_CISSB,
                        0x0E11, 0x4080, 0, 0, 0},
	{ PCI_VENDOR_ID_COMPAQ, PCI_DEVICE_ID_COMPAQ_CISSB,
                        0x0E11, 0x4082, 0, 0, 0},
	{ PCI_VENDOR_ID_COMPAQ, PCI_DEVICE_ID_COMPAQ_CISSB,
                        0x0E11, 0x4083, 0, 0, 0},
	{ PCI_VENDOR_ID_COMPAQ, PCI_DEVICE_ID_COMPAQ_CISSC,
                        0x0E11, 0x409A, 0, 0, 0},
	{ PCI_VENDOR_ID_COMPAQ, PCI_DEVICE_ID_COMPAQ_CISSC,
                        0x0E11, 0x409B, 0, 0, 0},
	{ PCI_VENDOR_ID_COMPAQ, PCI_DEVICE_ID_COMPAQ_CISSC,
                        0x0E11, 0x409C, 0, 0, 0},
	{ PCI_VENDOR_ID_COMPAQ, PCI_DEVICE_ID_COMPAQ_CISSC,
                        0x0E11, 0x409D, 0, 0, 0},
	{ PCI_VENDOR_ID_COMPAQ, PCI_DEVICE_ID_COMPAQ_CISSC,
                        0x0E11, 0x4091, 0, 0, 0},
	{0,}
};
MODULE_DEVICE_TABLE(pci, cciss_pci_device_id);

#define NR_PRODUCTS (sizeof(products)/sizeof(struct board_type))

/*  board_id = Subsystem Device ID & Vendor ID
 *  product = Marketing Name for the board
 *  access = Address of the struct of function pointers 
 */
static struct board_type products[] = {
	{ 0x40700E11, "Smart Array 5300", &SA5_access},
	{ 0x40800E11, "Smart Array 5i", &SA5B_access},
	{ 0x40820E11, "Smart Array 532", &SA5B_access},
	{ 0x40830E11, "Smart Array 5312", &SA5B_access},
	{ 0x409A0E11, "Smart Array 641", &SA5_access},
	{ 0x409B0E11, "Smart Array 642", &SA5_access},
	{ 0x409C0E11, "Smart Array 6400", &SA5_access},
	{ 0x409D0E11, "Smart Array 6400 EM", &SA5_access},
	{ 0x40910E11, "Smart Array 6i", &SA5_access},
};

/* How long to wait (in millesconds) for board to go into simple mode */
#define MAX_CONFIG_WAIT 30000 
#define MAX_IOCTL_CONFIG_WAIT 1000

/*define how many times we will try a command because of bus resets */
#define MAX_CMD_RETRIES 3

#define READ_AHEAD 	 128
#define NR_CMDS		 128 /* #commands that can be outstanding */
#define MAX_CTLR	 32 

/* No sense in giving up our preallocated major numbers */
#if MAX_CTLR < 8
#error"cciss.c: MAX_CTLR must be 8 or greater"
#endif

/* Originally cciss driver only supports 8 major number */
#define MAX_CTLR_ORIG  COMPAQ_CISS_MAJOR7 - COMPAQ_CISS_MAJOR + 1

#define CCISS_DMA_MASK 0xFFFFFFFFFFFFFFFF /* 64 bit DMA */

#ifdef CONFIG_CISS_MONITOR_THREAD
static int cciss_monitor(void *ctlr);
static int start_monitor_thread(ctlr_info_t *h, unsigned char *cmd, 
		unsigned long count, int (*cciss_monitor)(void *), int *rc);
static u32 heartbeat_timer = 0;
#else
#define cciss_monitor(x)
#define kill_monitor_thead(x)
#endif

static ctlr_info_t *hba[MAX_CTLR];
static int map_major_to_ctlr[MAX_BLKDEV] = {0}; /* gets ctlr num from maj num */

static void do_cciss_request(request_queue_t *q);
static int cciss_open(struct inode *inode, struct file *filep);
static int cciss_release(struct inode *inode, struct file *filep);
static int cciss_ioctl(struct inode *inode, struct file *filep, 
		unsigned int cmd, unsigned long arg);

static int revalidate_logvol(kdev_t dev, int maxusage);
static int frevalidate_logvol(kdev_t dev);
#if 0
static int deregister_disk(int ctlr, int logvol);
static int register_new_disk(int cltr, int opened_vol, __u64 requested_lun);
static int cciss_rescan_disk(int cltr, int logvol);
#endif

static void cciss_getgeometry(int cntl_num);

static inline void addQ(CommandList_struct **Qptr, CommandList_struct *c);
static void start_io( ctlr_info_t *h);


#ifdef CONFIG_PROC_FS
static int cciss_proc_get_info(char *buffer, char **start, off_t offset, 
		int length, int *eof, void *data);
static void cciss_procinit(int i);

XXX
#else
/*static int cciss_proc_get_info(char *buffer, char **start, off_t offset, 
		int length, int *eof, void *data) { return 0;}
*/
static void cciss_procinit(int i) {}

#endif /* CONFIG_PROC_FS */


static struct block_device_operations cciss_fops  = {
	open:			cciss_open, 
	release:        	cciss_release,
        ioctl:			cciss_ioctl,
	revalidate:		frevalidate_logvol,
};

#include "cciss_scsi.c"		/* For SCSI tape support */

#define ENG_GIG	1048576000
#define ENG_GIG_FACTOR (ENG_GIG/512)
#define	RAID_UNKNOWN 6
static const char *raid_label[] = {"0","4","1(0+1)","5","5+1","ADG",
				   "UNKNOWN"};
/*
 * Report information about this controller.
 */
#ifdef CONFIG_PROC_FS
static int cciss_proc_get_info(char *buffer, char **start, off_t offset, 
		int length, int *eof, void *data)
{
	off_t pos = 0;
	off_t len = 0;
	int size, i, ctlr;
	ctlr_info_t *h = (ctlr_info_t*)data;
	drive_info_struct *drv;
	unsigned long flags;
	unsigned int vol_sz, vol_sz_frac;

	spin_lock_irqsave(&io_request_lock, flags);
	if (h->busy_configuring) {
		spin_unlock_irqrestore(&io_request_lock, flags);
		return -EBUSY;
	}
	h->busy_configuring = 1;
	spin_unlock_irqrestore(&io_request_lock, flags);
		
	ctlr = h->ctlr;
	size = sprintf(buffer, "%s: HP %s Controller\n"
 		"Board ID: 0x%08lx\n"
		"Firmware Version: %c%c%c%c\n"
 		"IRQ: %d\n"
 		"Logical drives: %d\n"
 		"Current Q depth: %d\n"
 		"Current # commands on controller: %d\n"
 		"Max Q depth since init: %d\n"
		"Max # commands on controller since init: %d\n"
		"Max SG entries since init: %d\n"
		MONITOR_PERIOD_PATTERN 
		MONITOR_DEADLINE_PATTERN
		MONITOR_STATUS_PATTERN 
		"\n",
  		h->devname,
  		h->product_name,
  		(unsigned long)h->board_id,
  		h->firm_ver[0], h->firm_ver[1], h->firm_ver[2], h->firm_ver[3],
  		(unsigned int)h->intr,
  		h->num_luns, 
  		h->Qdepth, h->commands_outstanding,
		h->maxQsinceinit, h->max_outstanding, h->maxSG,
		MONITOR_PERIOD_VALUE(h),
		MONITOR_DEADLINE_VALUE(h),
		CTLR_STATUS(h));
  
	pos += size; len += size;
	cciss_proc_tape_report(ctlr, buffer, &pos, &len);
	for(i=0; i<=h->highest_lun; i++) {
		drv = &h->drv[i];
		if (drv->nr_blocks == 0)
			continue;
		vol_sz = drv->nr_blocks/ENG_GIG_FACTOR; 
		vol_sz_frac = (drv->nr_blocks%ENG_GIG_FACTOR)*100/ENG_GIG_FACTOR;

		if (drv->raid_level > 5)
			drv->raid_level = RAID_UNKNOWN;
		size = sprintf(buffer+len, "cciss/c%dd%d:"
				"\t%4d.%02dGB\tRAID %s\n",
		       		 ctlr, i, vol_sz,vol_sz_frac,
				 raid_label[drv->raid_level]);
		pos += size, len += size;
        }

	*eof = 1;
	*start = buffer+offset;
	len -= offset;
	if (len>length)
		len = length;
	h->busy_configuring = 0;
	return len;
}

static int
cciss_proc_write(struct file *file, const char *buffer,
			unsigned long count, void *data)
{
	unsigned char cmd[80];
	int len;
	ctlr_info_t *h = (ctlr_info_t *) data;
	int rc;

	if (count > sizeof(cmd)-1) 
		return -EINVAL;
	if (copy_from_user(cmd, buffer, count)) 
		return -EFAULT;
	cmd[count] = '\0';
	len = strlen(cmd);	
	if (cmd[len-1] == '\n')
		cmd[--len] = '\0';

#	ifdef CONFIG_CISS_SCSI_TAPE
		if (strcmp("engage scsi", cmd)==0) {
			rc = cciss_engage_scsi(h->ctlr);
			if (rc != 0) 
				return -rc;
			return count;
		}
		/* might be nice to have "disengage" too, but it's not
		   safely possible. (only 1 module use count, lock issues.) */
#	endif

	if (START_MONITOR_THREAD(h, cmd, count, cciss_monitor, &rc) == 0)
		return rc;
	
	return -EINVAL;
}

/*
 * Get us a file in /proc/cciss that says something about each controller.
 * Create /proc/cciss if it doesn't exist yet.
 */
static void __init cciss_procinit(int i)
{
	struct proc_dir_entry *pde;

	if (proc_cciss == NULL) {
		proc_cciss = proc_mkdir("cciss", proc_root_driver);
		if (!proc_cciss) {
			printk("cciss:  proc_mkdir failed\n");
			return;
		}
	}

	pde = create_proc_read_entry(hba[i]->devname,
		S_IWUSR | S_IRUSR | S_IRGRP | S_IROTH,
		proc_cciss, cciss_proc_get_info, hba[i]);
	pde->write_proc = cciss_proc_write;
}
#endif /* CONFIG_PROC_FS */

/* 
 * For operations that cannot sleep, a command block is allocated at init, 
 * and managed by cmd_alloc() and cmd_free() using a simple bitmap to track
 * which ones are free or in use.  For operations that can wait for kmalloc 
 * to possible sleep, this routine can be called with get_from_pool set to 0. 
 * cmd_free() MUST be called with a got_from_pool set to 0 if cmd_alloc was. 
 */ 
static CommandList_struct * cmd_alloc(ctlr_info_t *h, int get_from_pool)
{
	CommandList_struct *c;
	int i; 
	u64bit temp64;
	dma_addr_t cmd_dma_handle, err_dma_handle;

	if (!get_from_pool) {
		c = (CommandList_struct *) pci_alloc_consistent(
			h->pdev, sizeof(CommandList_struct), &cmd_dma_handle); 
        	if (c==NULL)
                 	return NULL;
		memset(c, 0, sizeof(CommandList_struct));

		c->err_info = (ErrorInfo_struct *)pci_alloc_consistent(
					h->pdev, sizeof(ErrorInfo_struct), 
					&err_dma_handle);
	
		if (c->err_info == NULL)
		{
			pci_free_consistent(h->pdev, 
				sizeof(CommandList_struct), c, cmd_dma_handle);
			return NULL;
		}
		memset(c->err_info, 0, sizeof(ErrorInfo_struct));
	} else /* get it out of the controllers pool */ 
	{
	     	do {
                	i = find_first_zero_bit(h->cmd_pool_bits, NR_CMDS);
                        if (i == NR_CMDS)
                                return NULL;
                } while(test_and_set_bit(i%32, h->cmd_pool_bits+(i/32)) != 0);
#ifdef CCISS_DEBUG
		printk(KERN_DEBUG "cciss: using command buffer %d\n", i);
#endif
                c = h->cmd_pool + i;
		memset(c, 0, sizeof(CommandList_struct));
		cmd_dma_handle = h->cmd_pool_dhandle 
					+ i*sizeof(CommandList_struct);
		c->err_info = h->errinfo_pool + i;
		memset(c->err_info, 0, sizeof(ErrorInfo_struct));
		err_dma_handle = h->errinfo_pool_dhandle 
					+ i*sizeof(ErrorInfo_struct);
                h->nr_allocs++;
        }

	c->busaddr = (__u32) cmd_dma_handle;
	temp64.val = (__u64) err_dma_handle;	
	c->ErrDesc.Addr.lower = temp64.val32.lower;
	c->ErrDesc.Addr.upper = temp64.val32.upper;
	c->ErrDesc.Len = sizeof(ErrorInfo_struct);
	
	c->ctlr = h->ctlr;
        return c;


}

/* 
 * Frees a command block that was previously allocated with cmd_alloc(). 
 */
static void cmd_free(ctlr_info_t *h, CommandList_struct *c, int got_from_pool)
{
	int i;
	u64bit temp64;

	if (!got_from_pool) { 
		temp64.val32.lower = c->ErrDesc.Addr.lower;
		temp64.val32.upper = c->ErrDesc.Addr.upper;
		pci_free_consistent(h->pdev, sizeof(ErrorInfo_struct), 
			c->err_info, (dma_addr_t) temp64.val);
		pci_free_consistent(h->pdev, sizeof(CommandList_struct), 
			c, (dma_addr_t) c->busaddr);
	} else 
	{
		i = c - h->cmd_pool;
		clear_bit(i%32, h->cmd_pool_bits+(i/32));
                h->nr_frees++;
        }
}

/*  
 * fills in the disk information. 
 */
static void cciss_geninit( int ctlr)
{
	drive_info_struct *drv;
	int i,j;
	
	/* Loop through each real device */ 
	hba[ctlr]->gendisk.nr_real = 0; 
	for(i=0; i< NWD; i++) {
		drv = &(hba[ctlr]->drv[i]);
		if (!(drv->nr_blocks))
			continue;
		hba[ctlr]->hd[i << NWD_SHIFT].nr_sects = 
		hba[ctlr]->sizes[i << NWD_SHIFT] = drv->nr_blocks;

		/* for each partition */ 
		for(j=0; j<MAX_PART; j++) {
			hba[ctlr]->blocksizes[(i<<NWD_SHIFT) + j] = 1024; 

			hba[ctlr]->hardsizes[ (i<<NWD_SHIFT) + j] = 
				drv->block_size;
		}
	}
	hba[ctlr]->gendisk.nr_real = hba[ctlr]->highest_lun+1;
}


void cciss_probe_devices(xen_disk_info_t *xdi)
{
    int i, ctlr;
    drive_info_struct *drv; 
    xen_disk_t *xd = &xdi->disks[xdi->count];


<<<<<<< HEAD
    /* Bail if there is no controller. */
    if ( hba[ctlr] == NULL )
        return;

    /* Loop through each real device */ 
    for(i=0; i < NWD; i++) {
	
        drv = &(hba[ctlr]->drv[i]);
	
	if (!(drv->nr_blocks))
            continue;

	if ( xdi->count == xdi->max )
	    BUG();

	hba[ctlr]->hd[i << NWD_SHIFT].nr_sects = 
	    hba[ctlr]->sizes[i << NWD_SHIFT] = drv->nr_blocks;
=======
    for(ctlr = 0; ctlr < MAX_CTLR; ctlr++) { 

	if(hba[ctlr] != NULL) { 

	    /* Loop through each real device */ 
	    for(i=0; i < NWD; i++) {
		
		drv = &(hba[ctlr]->drv[i]);
		
		if (!(drv->nr_blocks))
		    continue;
		
		if ( xdi->count == xdi->max )
		    BUG();
	
>>>>>>> 17967e52
	
		hba[ctlr]->hd[i << NWD_SHIFT].nr_sects = 
		    hba[ctlr]->sizes[i << NWD_SHIFT] = drv->nr_blocks;
	
		/* We export 'raw' linux device numbers to domain 0. */
		xd->device   = MKDEV(hba[ctlr]->major, i << 4); 
		xd->info     = XD_TYPE_DISK;   /* XXX should check properly  */
		xd->capacity = drv->nr_blocks; /* number of 512 byte sectors */
		xd->domain   = 0;
		
		xdi->count++;
		xd++;
	
	    }

	}
    }

    return; 
}

/*
 * Open.  Make sure the device is really there.
 */
static int cciss_open(struct inode *inode, struct file *filep)
{
 	int ctlr = map_major_to_ctlr[MAJOR(inode->i_rdev)];
	int dsk  = MINOR(inode->i_rdev) >> NWD_SHIFT;

#ifdef CCISS_DEBUG
	printk(KERN_DEBUG "cciss_open %x (%x:%x)\n", inode->i_rdev, ctlr, dsk);
#endif /* CCISS_DEBUG */ 

	if (ctlr > MAX_CTLR || hba[ctlr] == NULL || !CTLR_IS_ALIVE(hba[ctlr]))
		return -ENXIO;
	/*
	 * Root is allowed to open raw volume zero even if its not configured
	 * so array config can still work. Root is also allowed to open any
	 * volume that has a LUN ID, so it can issue IOCTL to reread the
	 * disk information.  I don't think I really like this.
	 * but I'm already using way to many device nodes to claim another one
	 * for "raw controller".
	 */
	if (hba[ctlr]->sizes[MINOR(inode->i_rdev)] == 0) { /* not online? */
		if (MINOR(inode->i_rdev) != 0) {	 /* not node 0? */
			/* if not node 0 make sure it is a partition = 0 */
			if (MINOR(inode->i_rdev) & 0x0f) {
				return -ENXIO;
				/* if it is, make sure we have a LUN ID */
			} else if (hba[ctlr]->drv[MINOR(inode->i_rdev)
					>> NWD_SHIFT].LunID == 0) {
				return -ENXIO;
			}
		}
		if (!capable(CAP_SYS_ADMIN))
			return -EPERM;
	}

	hba[ctlr]->drv[dsk].usage_count++;
	hba[ctlr]->usage_count++;
	return 0;
}
/*
 * Close.  Sync first.
 */
static int cciss_release(struct inode *inode, struct file *filep)
{
	int ctlr = map_major_to_ctlr[MAJOR(inode->i_rdev)];
	int dsk  = MINOR(inode->i_rdev) >> NWD_SHIFT;

#ifdef CCISS_DEBUG
	printk(KERN_DEBUG "cciss_release %x (%x:%x)\n", inode->i_rdev, ctlr, dsk);
#endif /* CCISS_DEBUG */

	/* fsync_dev(inode->i_rdev); */

	hba[ctlr]->drv[dsk].usage_count--;
	hba[ctlr]->usage_count--;
	return 0;
}

/*
 * ioctl 
 */
static int cciss_ioctl(struct inode *inode, struct file *filep, 
		unsigned int cmd, unsigned long arg)
{
#if 0
	//int ctlr = map_major_to_ctlr[MAJOR(inode->i_rdev)];

	//int dsk  = MINOR(inode->i_rdev) >> NWD_SHIFT;
#endif

printk(KERN_ALERT "cciss_ioctl: Called BUT NOT SUPPORTED cmd=%x %lx\n", cmd, arg);

return -EBADRQC;

#if 0

#ifdef CCISS_DEBUG
	printk(KERN_DEBUG "cciss_ioctl: Called with cmd=%x %lx\n", cmd, arg);
#endif /* CCISS_DEBUG */ 
	
	switch(cmd) {
	   case HDIO_GETGEO:
	   {
		struct hd_geometry driver_geo;
		if (hba[ctlr]->drv[dsk].cylinders) {
			driver_geo.heads = hba[ctlr]->drv[dsk].heads;
			driver_geo.sectors = hba[ctlr]->drv[dsk].sectors;
			driver_geo.cylinders = hba[ctlr]->drv[dsk].cylinders;
		} else {
			driver_geo.heads = 0xff;
			driver_geo.sectors = 0x3f;
			driver_geo.cylinders = 
				hba[ctlr]->drv[dsk].nr_blocks / (0xff*0x3f);
		}
		driver_geo.start=
			hba[ctlr]->hd[MINOR(inode->i_rdev)].start_sect;
		if (copy_to_user((void *) arg, &driver_geo,
				sizeof( struct hd_geometry)))
			return  -EFAULT;
		return 0;
	   }
	case HDIO_GETGEO_BIG:
	{
		struct hd_big_geometry driver_geo;
		if (hba[ctlr]->drv[dsk].cylinders) {
			driver_geo.heads = hba[ctlr]->drv[dsk].heads;
			driver_geo.sectors = hba[ctlr]->drv[dsk].sectors;
			driver_geo.cylinders = hba[ctlr]->drv[dsk].cylinders;
		} else {
			driver_geo.heads = 0xff;
			driver_geo.sectors = 0x3f;
			driver_geo.cylinders = 
				hba[ctlr]->drv[dsk].nr_blocks / (0xff*0x3f);
		}
		driver_geo.start= 
		hba[ctlr]->hd[MINOR(inode->i_rdev)].start_sect;
		if (copy_to_user((void *) arg, &driver_geo,  
				sizeof( struct hd_big_geometry)))
			return  -EFAULT;
		return 0;
	}
	case BLKRRPART:
		if (!capable(CAP_SYS_ADMIN))
			return -EPERM;
		return revalidate_logvol(inode->i_rdev, 1);
	case BLKGETSIZE:
	case BLKGETSIZE64:
	case BLKFLSBUF:
	case BLKBSZSET:
	case BLKBSZGET:
	case BLKROSET:
	case BLKROGET:
	case BLKRASET:
	case BLKRAGET:
	case BLKPG:
	case BLKELVGET:
	case BLKELVSET:
		return blk_ioctl(inode->i_rdev, cmd, arg);
	case CCISS_GETPCIINFO:
	{
		cciss_pci_info_struct pciinfo;

		if (!arg) 
			return -EINVAL;
		pciinfo.bus = hba[ctlr]->pdev->bus->number;
		pciinfo.dev_fn = hba[ctlr]->pdev->devfn;
		pciinfo.board_id = hba[ctlr]->board_id;
		if (copy_to_user((void *) arg, &pciinfo,  sizeof( cciss_pci_info_struct )))
			return  -EFAULT;
		return 0;
	}	
	case CCISS_GETINTINFO:
	{
		cciss_coalint_struct intinfo;
		ctlr_info_t *c = hba[ctlr];

		if (!arg) 
			return -EINVAL;
		intinfo.delay = readl(&c->cfgtable->HostWrite.CoalIntDelay);
		intinfo.count = readl(&c->cfgtable->HostWrite.CoalIntCount);
		if (copy_to_user((void *) arg, &intinfo, sizeof( cciss_coalint_struct )))
			return -EFAULT;
                return 0;
        }
	case CCISS_SETINTINFO:
        {
                cciss_coalint_struct intinfo;
                ctlr_info_t *c = hba[ctlr];
		unsigned long flags;
		int i;

		if (!arg) 
			return -EINVAL;	
		if (!capable(CAP_SYS_ADMIN)) 
			return -EPERM;
		if (copy_from_user(&intinfo, (void *) arg, sizeof( cciss_coalint_struct)))
			return -EFAULT;
		if ( (intinfo.delay == 0 ) && (intinfo.count == 0)) {
			return -EINVAL;
		}

		spin_lock_irqsave(&io_request_lock, flags);
		/* Can only safely update if no commands outstanding */ 
		if (c->commands_outstanding > 0 ) {
			spin_unlock_irqrestore(&io_request_lock, flags);
			return -EINVAL;
		}
		/* Update the field, and then ring the doorbell */ 
		writel( intinfo.delay, 
			&(c->cfgtable->HostWrite.CoalIntDelay));
		writel( intinfo.count, 
                        &(c->cfgtable->HostWrite.CoalIntCount));
		writel( CFGTBL_ChangeReq, c->vaddr + SA5_DOORBELL);

		for(i=0;i<MAX_IOCTL_CONFIG_WAIT;i++) {
			if (!(readl(c->vaddr + SA5_DOORBELL) 
					& CFGTBL_ChangeReq))
				break;
			/* delay and try again */
			udelay(1000);
		}	
		spin_unlock_irqrestore(&io_request_lock, flags);
		if (i >= MAX_IOCTL_CONFIG_WAIT)
			/* there is an unlikely case where this can happen,
			 * involving hot replacing a failed 144 GB drive in a 
			 * RAID 5 set just as we attempt this ioctl. */
			return -EAGAIN;
                return 0;
        }
	case CCISS_GETNODENAME:
        {
                NodeName_type NodeName;
                ctlr_info_t *c = hba[ctlr];
		int i; 

		if (!arg) 
			return -EINVAL;
		for(i=0;i<16;i++)
			NodeName[i] = readb(&c->cfgtable->ServerName[i]);
                if (copy_to_user((void *) arg, NodeName, sizeof( NodeName_type)))
                	return  -EFAULT;
                return 0;
        }
	case CCISS_SETNODENAME:
	{
		NodeName_type NodeName;
		ctlr_info_t *c = hba[ctlr];
		unsigned long flags;
		int i;

		if (!arg) 
			return -EINVAL;
		if (!capable(CAP_SYS_ADMIN)) 
			return -EPERM;
		
		if (copy_from_user(NodeName, (void *) arg, sizeof( NodeName_type)))
			return -EFAULT;

		spin_lock_irqsave(&io_request_lock, flags);

			/* Update the field, and then ring the doorbell */ 
		for(i=0;i<16;i++)
			writeb( NodeName[i], &c->cfgtable->ServerName[i]);
			
		writel( CFGTBL_ChangeReq, c->vaddr + SA5_DOORBELL);

		for(i=0;i<MAX_IOCTL_CONFIG_WAIT;i++) {
			if (!(readl(c->vaddr + SA5_DOORBELL) 
					& CFGTBL_ChangeReq))
				break;
			/* delay and try again */
			udelay(1000);
		}	
		spin_unlock_irqrestore(&io_request_lock, flags);
		if (i >= MAX_IOCTL_CONFIG_WAIT)
			/* there is an unlikely case where this can happen,
			 * involving hot replacing a failed 144 GB drive in a 
			 * RAID 5 set just as we attempt this ioctl. */
			return -EAGAIN;
                return 0;
        }

	case CCISS_GETHEARTBEAT:
        {
                Heartbeat_type heartbeat;
                ctlr_info_t *c = hba[ctlr];

		if (!arg) 
			return -EINVAL;
                heartbeat = readl(&c->cfgtable->HeartBeat);
                if (copy_to_user((void *) arg, &heartbeat, sizeof( Heartbeat_type)))
                	return -EFAULT;
                return 0;
        }
	case CCISS_GETBUSTYPES:
        {
                BusTypes_type BusTypes;
                ctlr_info_t *c = hba[ctlr];

		if (!arg) 
			return -EINVAL;
                BusTypes = readl(&c->cfgtable->BusTypes);
                if (copy_to_user((void *) arg, &BusTypes, sizeof( BusTypes_type) ))
                	return  -EFAULT;
                return 0;
        }
	case CCISS_GETFIRMVER:
        {
		FirmwareVer_type firmware;

		if (!arg) 
			return -EINVAL;
		memcpy(firmware, hba[ctlr]->firm_ver, 4);

                if (copy_to_user((void *) arg, firmware, sizeof( FirmwareVer_type)))
                	return -EFAULT;
                return 0;
        }
        case CCISS_GETDRIVVER:
        {
		DriverVer_type DriverVer = DRIVER_VERSION;

                if (!arg) 
			return -EINVAL;

                if (copy_to_user((void *) arg, &DriverVer, sizeof( DriverVer_type) ))
                	return -EFAULT;
                return 0;
        }
	case CCISS_RESCANDISK:
	{
		return cciss_rescan_disk(ctlr, dsk);
	}
	case CCISS_DEREGDISK:
		return deregister_disk(ctlr,dsk);

	case CCISS_REGNEWD:
		return register_new_disk(ctlr, dsk, 0);
	case CCISS_REGNEWDISK:
	{
		__u64 new_logvol;

		if (!arg) 
			return -EINVAL;
		if (copy_from_user(&new_logvol, (void *) arg, 
			sizeof( __u64)))
			return -EFAULT;
		return register_new_disk(ctlr, dsk, new_logvol);
	}
	case CCISS_GETLUNINFO:
	{
		LogvolInfo_struct luninfo;
		int num_parts = 0;
		int i, start;

		luninfo.LunID = hba[ctlr]->drv[dsk].LunID;
		luninfo.num_opens = hba[ctlr]->drv[dsk].usage_count;

		/* count partitions 1 to 15 with sizes > 0 */
  		start = (dsk << NWD_SHIFT);
		for(i=1; i <MAX_PART; i++) {
			int minor = start+i;
			if (hba[ctlr]->sizes[minor] != 0)
				num_parts++;
		}
		luninfo.num_parts = num_parts;
		if (copy_to_user((void *) arg, &luninfo,
				sizeof( LogvolInfo_struct) ))
			return -EFAULT;
		return 0;
	}
#if 0
	case CCISS_PASSTHRU:
	{
		IOCTL_Command_struct iocommand;
		ctlr_info_t *h = hba[ctlr];
		CommandList_struct *c;
		char 	*buff = NULL;
		u64bit	temp64;
		unsigned long flags;
		DECLARE_COMPLETION(wait);

		if (!arg) 
			return -EINVAL;
	
		if (!capable(CAP_SYS_RAWIO)) 
			return -EPERM;

		if (copy_from_user(&iocommand, (void *) arg, sizeof( IOCTL_Command_struct) ))
			return -EFAULT;
		if ((iocommand.buf_size < 1) && 
				(iocommand.Request.Type.Direction 
				 	!= XFER_NONE)) {	
			return -EINVAL;
		} 
		/* Check kmalloc limits */
		if (iocommand.buf_size > 128000)
			return -EINVAL;
		if (iocommand.buf_size > 0) {
			buff =  kmalloc(iocommand.buf_size, GFP_KERNEL);
			if (buff == NULL) 
				return -ENOMEM;
		}
		if (iocommand.Request.Type.Direction == XFER_WRITE) {
			/* Copy the data into the buffer we created */ 
			if (copy_from_user(buff, iocommand.buf, iocommand.buf_size))
			{
				kfree(buff);
				return -EFAULT;
			}
		}
		if ((c = cmd_alloc(h , 0)) == NULL) {
			kfree(buff);
			return -ENOMEM;
		}
			/* Fill in the command type */
		c->cmd_type = CMD_IOCTL_PEND;
			/* Fill in Command Header */
		c->Header.ReplyQueue = 0;  /* unused in simple mode */
		if (iocommand.buf_size > 0) { 	/* buffer to fill */
			c->Header.SGList = 1;
			c->Header.SGTotal= 1;
		} else	{  /* no buffers to fill  */
			c->Header.SGList = 0;
                	c->Header.SGTotal= 0;
		}
		c->Header.LUN = iocommand.LUN_info;
		c->Header.Tag.lower = c->busaddr;  /* use the kernel address */
						/* the cmd block for tag */
		
		/* Fill in Request block */
		c->Request = iocommand.Request; 
	
		/* Fill in the scatter gather information */
		if (iocommand.buf_size > 0 ) {
			temp64.val = pci_map_single( h->pdev, buff,
                                        iocommand.buf_size, 
                                PCI_DMA_BIDIRECTIONAL);	
			c->SG[0].Addr.lower = temp64.val32.lower;
			c->SG[0].Addr.upper = temp64.val32.upper;
			c->SG[0].Len = iocommand.buf_size;
			c->SG[0].Ext = 0;  /* we are not chaining */
		}
		c->waiting = &wait;

		/* Put the request on the tail of the request queue */
		spin_lock_irqsave(&io_request_lock, flags);
		addQ(&h->reqQ, c);
		h->Qdepth++;
		start_io(h);
		spin_unlock_irqrestore(&io_request_lock, flags);

		wait_for_completion(&wait);

		/* unlock the buffers from DMA */
		temp64.val32.lower = c->SG[0].Addr.lower;
                temp64.val32.upper = c->SG[0].Addr.upper;
                pci_unmap_single( h->pdev, (dma_addr_t) temp64.val,
                	iocommand.buf_size, PCI_DMA_BIDIRECTIONAL);

		/* Copy the error information out */ 
		iocommand.error_info = *(c->err_info);
		if (copy_to_user((void *) arg, &iocommand, 
				sizeof( IOCTL_Command_struct) ) ) {
			kfree(buff);
			cmd_free(h, c, 0);
			return( -EFAULT);
		} 	

		if (iocommand.Request.Type.Direction == XFER_READ) {
                        /* Copy the data out of the buffer we created */
                        if (copy_to_user(iocommand.buf, buff, 
						iocommand.buf_size)) {
                        	kfree(buff);
				cmd_free(h, c, 0);
				return -EFAULT;
			}
                }
                kfree(buff);
		cmd_free(h, c, 0);
                return 0;
	} 
	case CCISS_BIG_PASSTHRU:
	{
		BIG_IOCTL_Command_struct iocommand;
		ctlr_info_t *h = hba[ctlr];
		CommandList_struct *c;
		char 	*buff[MAXSGENTRIES] = {NULL,};
		int	buff_size[MAXSGENTRIES] = {0,};
		u64bit	temp64;
		unsigned long flags;
		BYTE sg_used = 0;
		int status = 0;
		int i;
		DECLARE_COMPLETION(wait);

		if (!arg) 
			return -EINVAL;
		
		if (!capable(CAP_SYS_RAWIO)) 
			return -EPERM;

		if (copy_from_user(&iocommand, (void *) arg, sizeof( BIG_IOCTL_Command_struct) ))
			return -EFAULT;
		if ((iocommand.buf_size < 1) && 
			(iocommand.Request.Type.Direction != XFER_NONE)) {
			return -EINVAL;
		} 
		/* Check kmalloc limits  using all SGs */
		if (iocommand.malloc_size > MAX_KMALLOC_SIZE)
			return -EINVAL;
		if (iocommand.buf_size > iocommand.malloc_size * MAXSGENTRIES)
			return -EINVAL;
		if (iocommand.buf_size > 0) {
			__u32   size_left_alloc = iocommand.buf_size;
			BYTE    *data_ptr = (BYTE *) iocommand.buf;
			while (size_left_alloc > 0) {
				buff_size[sg_used] = (size_left_alloc 
							> iocommand.malloc_size)
					? iocommand.malloc_size : size_left_alloc;
				buff[sg_used] = kmalloc( buff_size[sg_used], 
						GFP_KERNEL);
				if (buff[sg_used] == NULL) {
					status = -ENOMEM;
					goto cleanup1;
				}
				if (iocommand.Request.Type.Direction == 
						XFER_WRITE)
				   /* Copy the data into the buffer created */
				   if (copy_from_user(buff[sg_used], data_ptr, 
						buff_size[sg_used])) {
					status = -ENOMEM;
					goto cleanup1;			
				   }
				size_left_alloc -= buff_size[sg_used];
				data_ptr += buff_size[sg_used];
				sg_used++;
			}
			
		}
		if ((c = cmd_alloc(h , 0)) == NULL) {
			status = -ENOMEM;
			goto cleanup1;	
		}
		/* Fill in the command type */
		c->cmd_type = CMD_IOCTL_PEND;
		/* Fill in Command Header */
		c->Header.ReplyQueue = 0;  /* unused in simple mode */
		
		if (iocommand.buf_size > 0) { 	/* buffer to fill */
			c->Header.SGList = sg_used;
			c->Header.SGTotal= sg_used;
		} else	{	/* no buffers to fill */
			c->Header.SGList = 0;
			c->Header.SGTotal= 0;
		}
		c->Header.LUN = iocommand.LUN_info;
		c->Header.Tag.lower = c->busaddr;  /* use the kernel address */
						/* the cmd block for tag */
		
	/* Fill in Request block */
	c->Request = iocommand.Request; 
	/* Fill in the scatter gather information */
	if (iocommand.buf_size > 0 ) {
		int i;
		for(i=0; i< sg_used; i++) {
			temp64.val = pci_map_single( h->pdev, buff[i], 
					buff_size[i], 
					PCI_DMA_BIDIRECTIONAL);

			c->SG[i].Addr.lower = temp64.val32.lower;
			c->SG[i].Addr.upper = temp64.val32.upper;
			c->SG[i].Len = buff_size[i];
			c->SG[i].Ext = 0;  /* we are not chaining */
		}
	}
	c->waiting = &wait;
	/* Put the request on the tail of the request queue */
	spin_lock_irqsave(&io_request_lock, flags);
	addQ(&h->reqQ, c);
	h->Qdepth++;
	start_io(h);
	spin_unlock_irqrestore(&io_request_lock, flags);
	wait_for_completion(&wait);
	/* unlock the buffers from DMA */
	for(i=0; i< sg_used; i++) {
		temp64.val32.lower = c->SG[i].Addr.lower;
		temp64.val32.upper = c->SG[i].Addr.upper;
		pci_unmap_single( h->pdev, (dma_addr_t) temp64.val,
				buff_size[i], PCI_DMA_BIDIRECTIONAL);
	}
	/* Copy the error information out */
		iocommand.error_info = *(c->err_info);
		if (copy_to_user((void *) arg, &iocommand, 
					sizeof( IOCTL_Command_struct) ) ) {
				cmd_free(h, c, 0);
				status = -EFAULT;
				goto cleanup1;
		}
		if (iocommand.Request.Type.Direction == XFER_READ) {
		/* Copy the data out of the buffer we created */
			BYTE *ptr = (BYTE  *) iocommand.buf;
	        	for(i=0; i< sg_used; i++) {
				if (copy_to_user(ptr, buff[i], buff_size[i])) {
					cmd_free(h, c, 0);
					status = -EFAULT;
					goto cleanup1;

				}
				ptr += buff_size[i];
			}
		}
		cmd_free(h, c, 0);
		status = 0;
		

cleanup1:
		for(i=0; i< sg_used; i++) {
			if (buff[i] != NULL)
				kfree(buff[i]);
		}
		return status;
	}
#endif //PASSTHROUGH

	default:
		return -EBADRQC;
	}

#endif
	
}

/* Borrowed and adapted from sd.c */
static int revalidate_logvol(kdev_t dev, int maxusage)
{
        int ctlr, target;
        struct gendisk *gdev;
        unsigned long flags;
        int max_p;
        int start;
        int i;

        target = MINOR(dev) >> NWD_SHIFT;
	ctlr = map_major_to_ctlr[MAJOR(dev)];
        gdev = &(hba[ctlr]->gendisk);

        spin_lock_irqsave(&io_request_lock, flags);
        if (hba[ctlr]->drv[target].usage_count > maxusage) {
                spin_unlock_irqrestore(&io_request_lock, flags);
                printk(KERN_WARNING "cciss: Device busy for "
                        "revalidation (usage=%d)\n",
                        hba[ctlr]->drv[target].usage_count);
                return -EBUSY;
        }
        hba[ctlr]->drv[target].usage_count++;
        spin_unlock_irqrestore(&io_request_lock, flags);

        max_p = gdev->max_p;
        start = target << gdev->minor_shift;

        for(i=max_p-1; i>=0; i--) {
                int minor = start+i;
                invalidate_device(MKDEV(hba[ctlr]->major, minor), 1);
                gdev->part[minor].start_sect = 0;
                gdev->part[minor].nr_sects = 0;

                /* reset the blocksize so we can read the partition table */
                blksize_size[hba[ctlr]->major][minor] = 1024;
        }
	/* setup partitions per disk */
	grok_partitions(gdev, target, MAX_PART, 
			hba[ctlr]->drv[target].nr_blocks);
        hba[ctlr]->drv[target].usage_count--;
        return 0;
}

static int frevalidate_logvol(kdev_t dev)
{
#ifdef CCISS_DEBUG
	printk(KERN_DEBUG "cciss: frevalidate has been called\n");
#endif /* CCISS_DEBUG */ 
	return revalidate_logvol(dev, 0);
}
#if 0
static int deregister_disk(int ctlr, int logvol)
{
	unsigned long flags;
	struct gendisk *gdev = &(hba[ctlr]->gendisk);
	ctlr_info_t  *h = hba[ctlr];
	int start, max_p, i;

	if (!capable(CAP_SYS_RAWIO))
		return -EPERM;

	spin_lock_irqsave(&io_request_lock, flags);
	/* make sure logical volume is NOT is use */
	if (h->drv[logvol].usage_count > 1 || h->busy_configuring) {
		spin_unlock_irqrestore(&io_request_lock, flags);
		return -EBUSY;
	}
	h->busy_configuring = 1;
	spin_unlock_irqrestore(&io_request_lock, flags);

	/* invalidate the devices and deregister the disk */
	max_p = gdev->max_p;
	start = logvol << gdev->minor_shift;
	for (i=max_p-1; i>=0; i--) {
		int minor = start+i;
		/* printk("invalidating( %d %d)\n", ctlr, minor); */
		invalidate_device(MKDEV(hba[ctlr]->major, minor), 1);
		/* so open will now fail */
		h->sizes[minor] = 0;
		/* so it will no longer appear in /proc/partitions */
		gdev->part[minor].start_sect = 0;
		gdev->part[minor].nr_sects = 0;
	}
	/* check to see if it was the last disk */
	if (logvol == h->highest_lun) {
		/* if so, find the new hightest lun */
		int i, newhighest =-1;
		for(i=0; i<h->highest_lun; i++) {
			/* if the disk has size > 0, it is available */
			if (h->sizes[i << gdev->minor_shift] != 0)
				newhighest = i;
		}
		h->highest_lun = newhighest;

	}
	--h->num_luns;
	gdev->nr_real = h->highest_lun+1;
	/* zero out the disk size info */
	h->drv[logvol].nr_blocks = 0;
	h->drv[logvol].block_size = 0;
	h->drv[logvol].cylinders = 0;
	h->drv[logvol].LunID = 0;
	h->busy_configuring = 0;
	return 0;
}
static int sendcmd_withirq(__u8	cmd,
	int	ctlr,
	void	*buff,
	size_t	size,
	unsigned int use_unit_num,
	unsigned int log_unit,
	__u8	page_code,
	__u8 cmdtype)
{
	ctlr_info_t *h = hba[ctlr];
	CommandList_struct *c;
	u64bit	buff_dma_handle;
	unsigned long flags;
	int return_status = IO_OK;
#if 0
	DECLARE_COMPLETION(wait);
#else
	/* XXX SMH: no waiting for us ... spin instead */
	int wait = 1; 
	int usecs = 0; 
#endif

	if ((c = cmd_alloc(h , 0)) == NULL)
		return -ENOMEM;
	c->cmd_type = CMD_IOCTL_PEND;
	/* Fill in Command Header */
	c->Header.ReplyQueue = 0;  /* unused in simple mode */
	if (buff != NULL) { 	/* buffer to fill */
		c->Header.SGList = 1;
		c->Header.SGTotal= 1;
	} else {
		/* no buffers to fill */
		c->Header.SGList = 0;
		c->Header.SGTotal= 0;
	}
	c->Header.Tag.lower = c->busaddr;  /* tag is phys addr of cmd */
	/* Fill in Request block */
	c->Request.CDB[0] = cmd;
	c->Request.Type.Type = cmdtype;
	if (cmdtype == TYPE_CMD) {
	switch (cmd) {
		case  CISS_INQUIRY:
			/* If the logical unit number is 0 then, this is going
				to controller so It's a physical command
				mode = 0 target = 0.
				So we have nothing to write.
				Otherwise
				mode = 1  target = LUNID
			*/
			if (use_unit_num != 0) {
				c->Header.LUN.LogDev.VolId =
					hba[ctlr]->drv[log_unit].LunID;
				c->Header.LUN.LogDev.Mode = 1;
			}
			if (page_code != 0) {
				c->Request.CDB[1] = 0x01;
				c->Request.CDB[2] = page_code;
			}
			c->Request.CDBLen = 6;
			c->Request.Type.Attribute = ATTR_SIMPLE;
			c->Request.Type.Direction = XFER_READ; /* Read */
			c->Request.Timeout = 0; /* Don't time out */
			c->Request.CDB[4] = size  & 0xFF;
		break;
		case CISS_REPORT_LOG:
			/* Talking to controller so It's a physical command
				mode = 00 target = 0.
				So we have nothing to write.
			*/
			c->Request.CDBLen = 12;
			c->Request.Type.Attribute = ATTR_SIMPLE;
			c->Request.Type.Direction = XFER_READ; /* Read */
			c->Request.Timeout = 0; /* Don't time out */
			c->Request.CDB[6] = (size >> 24) & 0xFF;  /* MSB */
			c->Request.CDB[7] = (size >> 16) & 0xFF;
			c->Request.CDB[8] = (size >> 8) & 0xFF;
			c->Request.CDB[9] = size & 0xFF;
		break;
		case CCISS_READ_CAPACITY:
			c->Header.LUN.LogDev.VolId=
				hba[ctlr]->drv[log_unit].LunID;
			c->Header.LUN.LogDev.Mode = 1;
			c->Request.CDBLen = 10;
			c->Request.Type.Attribute = ATTR_SIMPLE;
			c->Request.Type.Direction = XFER_READ; /* Read */
			c->Request.Timeout = 0; /* Don't time out */
		break;
		default:
			printk(KERN_WARNING
				"cciss:  Unknown Command 0x%x sent attempted\n",				cmd);
			cmd_free(h, c, 1);
			return IO_ERROR;
		}
	} else if (cmdtype == TYPE_MSG) {
		switch (cmd) {
		case 3: /* No-Op message */
			c->Request.CDBLen = 1;
			c->Request.Type.Attribute = ATTR_SIMPLE;
			c->Request.Type.Direction = XFER_WRITE;
			c->Request.Timeout = 0;
			c->Request.CDB[0] = cmd;
			break;
		default:
			printk(KERN_WARNING
				"cciss%d: unknown message type %d\n",
					ctlr, cmd);
			cmd_free(h, c, 1);
			return IO_ERROR;
		}
	} else {
		printk(KERN_WARNING
			"cciss%d: unknown command type %d\n", ctlr, cmdtype);
		cmd_free(h, c, 1);
		return IO_ERROR;
	}

	/* Fill in the scatter gather information */
	if (size > 0) {
		buff_dma_handle.val = (__u64) pci_map_single( h->pdev,
			buff, size, PCI_DMA_BIDIRECTIONAL);
		c->SG[0].Addr.lower = buff_dma_handle.val32.lower;
		c->SG[0].Addr.upper = buff_dma_handle.val32.upper;
		c->SG[0].Len = size;
		c->SG[0].Ext = 0;  /* we are not chaining */
	}

resend_cmd2:

#if 0
	c->waiting = &wait;
#else 
	/* XXX SMH: we spin instead of waiting... */
	c->waiting = (void *)&wait; 
#endif

	/* Put the request on the tail of the queue and send it */
	spin_lock_irqsave(&io_request_lock, flags);
	addQ(&h->reqQ, c);
	h->Qdepth++;
	start_io(h);
	spin_unlock_irqrestore(&io_request_lock, flags);

#if 0 
	wait_for_completion(&wait);
#else
	/* XXX SMH: spin instead of waiting on wait queue */
	while(wait) { 
		do_softirq(); 
		udelay(500); 
		usecs += 500; 
		if(usecs > 1000000) { 
			printk("cciss: still waiting...!\n"); 
			usecs = 0; 
		}
	}
#endif


	if (c->err_info->CommandStatus != 0) {
		/* an error has occurred */
		switch (c->err_info->CommandStatus) {
			case CMD_TARGET_STATUS:
				printk(KERN_WARNING "cciss: cmd %p has "
					" completed with errors\n", c);
				if (c->err_info->ScsiStatus) {
					printk(KERN_WARNING "cciss: cmd %p "
					"has SCSI Status = %x\n", c,
						c->err_info->ScsiStatus);
				}
			break;
			case CMD_DATA_UNDERRUN:
			case CMD_DATA_OVERRUN:
			/* expected for inquire and report lun commands */
			break;
			case CMD_INVALID:
				printk(KERN_WARNING "cciss: cmd %p is "
					"reported invalid\n", c);
				return_status = IO_ERROR;
			break;
			case CMD_PROTOCOL_ERR:
				printk(KERN_WARNING "cciss: cmd %p has "
					"protocol error \n", c);
				return_status = IO_ERROR;
			break;
			case CMD_HARDWARE_ERR:
				printk(KERN_WARNING "cciss: cmd %p had "
					" hardware error\n", c);
				return_status = IO_ERROR;
				break;
			case CMD_CONNECTION_LOST:
				printk(KERN_WARNING "cciss: cmd %p had "
					"connection lost\n", c);
				return_status = IO_ERROR;
			break;
			case CMD_ABORTED:
				printk(KERN_WARNING "cciss: cmd %p was "
					"aborted\n", c);
				return_status = IO_ERROR;
			break;
			case CMD_ABORT_FAILED:
				printk(KERN_WARNING "cciss: cmd %p reports "
					"abort failed\n", c);
				return_status = IO_ERROR;
			break;
			case CMD_UNSOLICITED_ABORT:
				printk(KERN_WARNING "cciss: cmd %p aborted "
					"do to an unsolicited abort\n", c);
				if (c->retry_count < MAX_CMD_RETRIES) 
				{ 
					printk(KERN_WARNING "retrying cmd\n"); 
					c->retry_count++; 
					/* erase the old error */ 
					/* information */ 
					memset(c->err_info, 0, 
						sizeof(ErrorInfo_struct)); 
					return_status = IO_OK;
#if 0
					INIT_COMPLETION(wait);
#else 
					/* XXX SMH: spin instead of waiting. */
					wait = 0; 
#endif
					goto resend_cmd2;
					
				}
				return_status = IO_ERROR;
			break;
			default:
				printk(KERN_WARNING "cciss: cmd %p returned "
					"unknown status %x\n", c,
						c->err_info->CommandStatus);
				return_status = IO_ERROR;
		}
	}

	/* unlock the buffers from DMA */
	pci_unmap_single( h->pdev, (dma_addr_t) buff_dma_handle.val,
			size, PCI_DMA_BIDIRECTIONAL);
	cmd_free(h, c, 0);
	return return_status;
}
static int register_new_disk(int ctlr, int opened_vol, __u64 requested_lun)
{
	struct gendisk *gdev = &(hba[ctlr]->gendisk);
	ctlr_info_t  *h = hba[ctlr];
	int start, max_p, i;
	int num_luns;
	int logvol;
	int new_lun_found = 0;
	int new_lun_index = 0;
	int free_index_found = 0;
	int free_index = 0;
	ReportLunData_struct *ld_buff;
	ReadCapdata_struct *size_buff;
	InquiryData_struct *inq_buff;
	int return_code;
	int listlength = 0;
	__u32 lunid = 0;
	unsigned int block_size;
	unsigned int total_size;
	unsigned long flags;
	int req_lunid = (int) (requested_lun & (__u64) 0xffffffff);

	if (!capable(CAP_SYS_RAWIO))
		return -EPERM;
	/* if we have no space in our disk array left to add anything */
	spin_lock_irqsave(&io_request_lock, flags);
	if (h->num_luns >= CISS_MAX_LUN) {
		spin_unlock_irqrestore(&io_request_lock, flags);
		return -EINVAL;
	}
	if (h->busy_configuring) {
		spin_unlock_irqrestore(&io_request_lock, flags);
		return -EBUSY;
	}
	h->busy_configuring = 1;
	spin_unlock_irqrestore(&io_request_lock, flags);

	ld_buff = kmalloc(sizeof(ReportLunData_struct), GFP_KERNEL);
	if (ld_buff == NULL) {
		printk(KERN_ERR "cciss: out of memory\n");
		h->busy_configuring = 0;
		return -ENOMEM;
	}
	memset(ld_buff, 0, sizeof(ReportLunData_struct));
	size_buff = kmalloc(sizeof( ReadCapdata_struct), GFP_KERNEL);
	if (size_buff == NULL) {
		printk(KERN_ERR "cciss: out of memory\n");
		kfree(ld_buff);
		h->busy_configuring = 0;
		return -ENOMEM;
	}
	inq_buff = kmalloc(sizeof( InquiryData_struct), GFP_KERNEL);
	if (inq_buff == NULL) {
		printk(KERN_ERR "cciss: out of memory\n");
		kfree(ld_buff);
		kfree(size_buff);
		h->busy_configuring = 0;
		return -ENOMEM;
	}

	return_code = sendcmd_withirq(CISS_REPORT_LOG, ctlr, ld_buff,
			sizeof(ReportLunData_struct), 0, 0, 0, TYPE_CMD);

	if (return_code == IO_OK) {
		listlength = be32_to_cpu(*((__u32 *) &ld_buff->LUNListLength[0]));
	} else {
		/* reading number of logical volumes failed */
		printk(KERN_WARNING "cciss: report logical volume"
			" command failed\n");
		listlength = 0;
		h->busy_configuring = 0;
		return -1;
	}
	num_luns = listlength / 8; /* 8 bytes pre entry */
	if (num_luns > CISS_MAX_LUN)
		num_luns = CISS_MAX_LUN;

#ifdef CCISS_DEBUG
	printk(KERN_DEBUG "Length = %x %x %x %x = %d\n", ld_buff->LUNListLength[0],
		ld_buff->LUNListLength[1], ld_buff->LUNListLength[2],
		ld_buff->LUNListLength[3],  num_luns);
#endif
	for(i=0; i<  num_luns; i++) {
		int j;
		int lunID_found = 0;

		lunid = (0xff & (unsigned int)(ld_buff->LUN[i][3])) << 24;
		lunid |= (0xff & (unsigned int)(ld_buff->LUN[i][2])) << 16;
		lunid |= (0xff & (unsigned int)(ld_buff->LUN[i][1])) << 8;
		lunid |= 0xff & (unsigned int)(ld_buff->LUN[i][0]);

		/* check to see if this is a new lun */
		for(j=0; j <= h->highest_lun; j++) {
#ifdef CCISS_DEBUG
			printk("Checking %d %x against %x\n", j,h->drv[j].LunID,
						lunid);
#endif /* CCISS_DEBUG */
			if (h->drv[j].LunID == lunid) {
				lunID_found = 1;
				break;
			}

		}
		if (lunID_found == 1)
			continue;
		else {	/* new lun found */
			
#ifdef CCISS_DEBUG
			printk("new lun found at %d\n", i);
#endif /* CCISS_DEBUG */
			if (req_lunid)  /* we are looking for a specific lun */
			{
				if (lunid != req_lunid)
				{
#ifdef CCISS_DEBUG
					printk("new lun %x is not %x\n",
							lunid, req_lunid);
#endif /* CCISS_DEBUG */
					continue;
				}
			}
			new_lun_index = i;
			new_lun_found = 1;
			break;
		}
	}
	if (!new_lun_found) {
		printk(KERN_DEBUG "cciss:  New Logical Volume not found\n");
		h->busy_configuring = 0;
		return -1;
	}
	/* Now find the free index 	*/
	for(i=0; i <CISS_MAX_LUN; i++) {
#ifdef CCISS_DEBUG
		printk("Checking Index %d\n", i);
#endif /* CCISS_DEBUG */
		if (hba[ctlr]->drv[i].LunID == 0) {
#ifdef CCISS_DEBUG
			printk("free index found at %d\n", i);
#endif /* CCISS_DEBUG */
			free_index_found = 1;
			free_index = i;
			break;
		}
	}
	if (!free_index_found) {
		printk(KERN_WARNING "cciss: unable to find free slot for disk\n");
		h->busy_configuring = 0;
		return -1;
	}

	logvol = free_index;
	hba[ctlr]->drv[logvol].LunID = lunid;
		/* there could be gaps in lun numbers, track hightest */
	if (hba[ctlr]->highest_lun < logvol)
		hba[ctlr]->highest_lun = logvol;

	memset(size_buff, 0, sizeof(ReadCapdata_struct));
	return_code = sendcmd_withirq(CCISS_READ_CAPACITY, ctlr,
			size_buff, sizeof(ReadCapdata_struct), 1,
			logvol, 0, TYPE_CMD);
	if (return_code == IO_OK) {
		total_size = (0xff &
			(unsigned int) size_buff->total_size[0]) << 24;
		total_size |= (0xff &
			(unsigned int) size_buff->total_size[1]) << 16;
		total_size |= (0xff &
			(unsigned int) size_buff->total_size[2]) << 8;
		total_size |= (0xff &
			(unsigned int) size_buff->total_size[3]);
		total_size++; /* command returns highest block address */

		block_size = (0xff &
			(unsigned int) size_buff->block_size[0]) << 24;
		block_size |= (0xff &
			(unsigned int) size_buff->block_size[1]) << 16;
		block_size |= (0xff &
			(unsigned int) size_buff->block_size[2]) << 8;
		block_size |= (0xff &
			(unsigned int) size_buff->block_size[3]);
	} else {
		/* read capacity command failed */
		printk(KERN_WARNING "cciss: read capacity failed\n");
		total_size = 0;
		block_size = BLOCK_SIZE;
	}
	printk(KERN_INFO "      blocks= %d block_size= %d\n",
					total_size, block_size);
	/* Execute the command to read the disk geometry */
	memset(inq_buff, 0, sizeof(InquiryData_struct));
	return_code = sendcmd_withirq(CISS_INQUIRY, ctlr, inq_buff,
		sizeof(InquiryData_struct), 1, logvol ,0xC1, TYPE_CMD);
	if (return_code == IO_OK) {
		if (inq_buff->data_byte[8] == 0xFF) {
			printk(KERN_WARNING
			"cciss: reading geometry failed, "
			"volume does not support reading geometry\n");

			hba[ctlr]->drv[logvol].block_size = block_size;
			hba[ctlr]->drv[logvol].nr_blocks = total_size;
			hba[ctlr]->drv[logvol].heads = 255;
			hba[ctlr]->drv[logvol].sectors = 32; /* secs/trk */
			hba[ctlr]->drv[logvol].cylinders = total_size / 255 /32;
			hba[ctlr]->drv[logvol].raid_level = RAID_UNKNOWN;
		} else {
			hba[ctlr]->drv[logvol].block_size = block_size;
			hba[ctlr]->drv[logvol].nr_blocks = total_size;
			hba[ctlr]->drv[logvol].heads = inq_buff->data_byte[6];
			hba[ctlr]->drv[logvol].sectors = inq_buff->data_byte[7];
			hba[ctlr]->drv[logvol].cylinders =
				(inq_buff->data_byte[4] & 0xff) << 8;
			hba[ctlr]->drv[logvol].cylinders +=
				inq_buff->data_byte[5];
			hba[ctlr]->drv[logvol].raid_level = 
				inq_buff->data_byte[8];
		}
	} else {
		/* Get geometry failed */
		printk(KERN_WARNING "cciss: reading geometry failed, "
			"continuing with default geometry\n");

		hba[ctlr]->drv[logvol].block_size = block_size;
		hba[ctlr]->drv[logvol].nr_blocks = total_size;
		hba[ctlr]->drv[logvol].heads = 255;
		hba[ctlr]->drv[logvol].sectors = 32; /* Sectors per track */
		hba[ctlr]->drv[logvol].cylinders = total_size / 255 / 32;
	}
	if (hba[ctlr]->drv[logvol].raid_level > 5)
		hba[ctlr]->drv[logvol].raid_level = RAID_UNKNOWN;

	printk(KERN_INFO "      heads= %d, sectors= %d, cylinders= %d RAID %s\n\n",
	       hba[ctlr]->drv[logvol].heads,
	       hba[ctlr]->drv[logvol].sectors,
	       hba[ctlr]->drv[logvol].cylinders, 
	       raid_label[hba[ctlr]->drv[logvol].raid_level]);


	/* special case for c?d0, which may be opened even when
	   it does not "exist".  In that case, don't mess with usage count.
	   Also, /dev/c1d1 could be used to re-add c0d0 so we can't just 
	   check whether logvol == 0, must check logvol != opened_vol */
	if (logvol != opened_vol)
		hba[ctlr]->drv[logvol].usage_count = 0;

	max_p = gdev->max_p;
	start = logvol<< gdev->minor_shift;
	hba[ctlr]->hd[start].nr_sects = total_size;
	hba[ctlr]->sizes[start] = total_size;

	for(i=max_p-1; i>=0; i--) {
		int minor = start+i;

		invalidate_device(MKDEV(hba[ctlr]->major, minor), 1);
		gdev->part[minor].start_sect = 0;
		gdev->part[minor].nr_sects = 0;

		/* reset the blocksize so we can read the partition table */
		blksize_size[hba[ctlr]->major][minor] = block_size;
		hba[ctlr]->hardsizes[minor] = block_size;
	}



	++hba[ctlr]->num_luns;
	gdev->nr_real = hba[ctlr]->highest_lun + 1;


	/* setup partitions per disk */
	grok_partitions(gdev, logvol, MAX_PART,
			hba[ctlr]->drv[logvol].nr_blocks);
	kfree(ld_buff);
	kfree(size_buff);
	kfree(inq_buff);
	h->busy_configuring = 0;
	return logvol;
}

static int cciss_rescan_disk(int ctlr, int logvol)
{
	struct gendisk *gdev = &(hba[ctlr]->gendisk);
	int start, max_p, i;
	ReadCapdata_struct *size_buff;
	InquiryData_struct *inq_buff;
	int return_code;
	unsigned int block_size;
	unsigned int total_size;

	if (!capable(CAP_SYS_RAWIO))
		return -EPERM;
	if (hba[ctlr]->sizes[logvol << NWD_SHIFT] != 0) {
		/* disk is possible on line, return just a warning */
		return 1;
	}
	size_buff = kmalloc(sizeof( ReadCapdata_struct), GFP_KERNEL);
	if (size_buff == NULL) {
		printk(KERN_ERR "cciss: out of memory\n");
		return -1;
	}
	inq_buff = kmalloc(sizeof( InquiryData_struct), GFP_KERNEL);
	if (inq_buff == NULL) {
		printk(KERN_ERR "cciss: out of memory\n");
		kfree(size_buff);
		return -1;
	}
	memset(size_buff, 0, sizeof(ReadCapdata_struct));
	return_code = sendcmd_withirq(CCISS_READ_CAPACITY, ctlr, size_buff,
				sizeof( ReadCapdata_struct), 1, logvol, 0, 
				TYPE_CMD);
	if (return_code == IO_OK) {
		total_size = (0xff &
			(unsigned int)(size_buff->total_size[0])) << 24;
		total_size |= (0xff &
				(unsigned int)(size_buff->total_size[1])) << 16;
		total_size |= (0xff &
				(unsigned int)(size_buff->total_size[2])) << 8;
		total_size |= (0xff & (unsigned int)
				(size_buff->total_size[3]));
		total_size++; /* command returns highest block address */

		block_size = (0xff &
				(unsigned int)(size_buff->block_size[0])) << 24;
		block_size |= (0xff &
				(unsigned int)(size_buff->block_size[1])) << 16;
		block_size |= (0xff &
				(unsigned int)(size_buff->block_size[2])) << 8;
		block_size |= (0xff &
				(unsigned int)(size_buff->block_size[3]));
	} else { /* read capacity command failed */
		printk(KERN_WARNING "cciss: read capacity failed\n");
		total_size = block_size = 0;
	}
	printk(KERN_INFO "      blocks= %d block_size= %d\n",
					total_size, block_size);
	/* Execute the command to read the disk geometry */
	memset(inq_buff, 0, sizeof(InquiryData_struct));
	return_code = sendcmd_withirq(CISS_INQUIRY, ctlr, inq_buff,
			sizeof(InquiryData_struct), 1, logvol ,0xC1, TYPE_CMD);
	if (return_code == IO_OK) {
		if (inq_buff->data_byte[8] == 0xFF) {
			printk(KERN_WARNING "cciss: reading geometry failed, "
				"volume does not support reading geometry\n");

			hba[ctlr]->drv[logvol].nr_blocks = total_size;
			hba[ctlr]->drv[logvol].heads = 255;
			hba[ctlr]->drv[logvol].sectors = 32; /* Sectors/track */
			hba[ctlr]->drv[logvol].cylinders = total_size / 255 /32;
		} else {
			hba[ctlr]->drv[logvol].nr_blocks = total_size;
			hba[ctlr]->drv[logvol].heads = inq_buff->data_byte[6];
			hba[ctlr]->drv[logvol].sectors = inq_buff->data_byte[7];
			hba[ctlr]->drv[logvol].cylinders =
				(inq_buff->data_byte[4] & 0xff) << 8;
			hba[ctlr]->drv[logvol].cylinders +=
				inq_buff->data_byte[5];
		}
	} else { /* Get geometry failed */
		printk(KERN_WARNING "cciss: reading geometry failed, "
				"continuing with default geometry\n");

		hba[ctlr]->drv[logvol].nr_blocks = total_size;
		hba[ctlr]->drv[logvol].heads = 255;
		hba[ctlr]->drv[logvol].sectors = 32; /* Sectors / track */
		hba[ctlr]->drv[logvol].cylinders = total_size / 255 /32;
	}

	printk(KERN_INFO "      heads= %d, sectors= %d, cylinders= %d \n\n", 
		hba[ctlr]->drv[logvol].heads,
		hba[ctlr]->drv[logvol].sectors,
		hba[ctlr]->drv[logvol].cylinders);
	max_p = gdev->max_p;
	start = logvol<< gdev->minor_shift;
	hba[ctlr]->hd[start].nr_sects = hba[ctlr]->sizes[start]= total_size;

	for (i=max_p-1; i>=0; i--) {
		int minor = start+i;
		invalidate_device(MKDEV(hba[ctlr]->major, minor), 1);
		gdev->part[minor].start_sect = 0;
		gdev->part[minor].nr_sects = 0;

		/* reset the blocksize so we can read the partition table */
		blksize_size[hba[ctlr]->major][minor] = block_size;
		hba[ctlr]->hardsizes[minor] = block_size;
	}

	/* setup partitions per disk */
	grok_partitions(gdev, logvol, MAX_PART,
			hba[ctlr]->drv[logvol].nr_blocks );

	kfree(size_buff);
	kfree(inq_buff);
	return 0;
}
#endif

/*
 *   Wait polling for a command to complete.
 *   The memory mapped FIFO is polled for the completion.
 *   Used only at init time, interrupts disabled.
 */
static unsigned long pollcomplete(int ctlr)
{
	unsigned long done;
	int i;

	/* Wait (up to 20 seconds) for a command to complete */

        for (i = 20 * HZ; i > 0; i--) {
		done = hba[ctlr]->access.command_completed(hba[ctlr]);
		if (done == FIFO_EMPTY) {
			set_current_state(TASK_UNINTERRUPTIBLE);
			schedule_timeout(1);
		} else
			return done;
	}
	/* Invalid address to tell caller we ran out of time */
	return 1;
}
/*
 * Send a command to the controller, and wait for it to complete.  
 * Only used at init time. 
 */
static int sendcmd(
	__u8	cmd,
	int	ctlr,
	void	*buff,
	size_t	size,
	unsigned int use_unit_num, /* 0: address the controller,
				      1: address logical volume log_unit,
				      2: periph device address is scsi3addr */
	unsigned int log_unit,
	__u8	page_code,
	unsigned char *scsi3addr)
{
	CommandList_struct *c;
	int i;
	unsigned long complete;
	ctlr_info_t *info_p= hba[ctlr];
	u64bit buff_dma_handle;
	int status = IO_OK;

	c = cmd_alloc(info_p, 1);
	if (c == NULL) {
		printk(KERN_WARNING "cciss: unable to get memory");
		return IO_ERROR;
	}
	/* Fill in Command Header */
	c->Header.ReplyQueue = 0;  /* unused in simple mode */
	if (buff != NULL) { 	/* buffer to fill */
		c->Header.SGList = 1;
		c->Header.SGTotal= 1;
	} else	{	/* no buffers to fill  */
		c->Header.SGList = 0;
                c->Header.SGTotal= 0;
	}
	c->Header.Tag.lower = c->busaddr;  /* use the kernel address */
					   /* the cmd block for tag */
	/* Fill in Request block */
	switch (cmd) {
		case  CISS_INQUIRY:
			/* If the logical unit number is 0 then, this is going
				to controller so It's a physical command
				mode = 0 target = 0.
				So we have nothing to write. 
				otherwise, if use_unit_num == 1,
				mode = 1(volume set addressing) target = LUNID
				otherwise, if use_unit_num == 2,
				mode = 0(periph dev addr) target = scsi3addr
			*/
			if (use_unit_num == 1) {
				c->Header.LUN.LogDev.VolId=
                                	hba[ctlr]->drv[log_unit].LunID;
                        	c->Header.LUN.LogDev.Mode = 1;
			}
			else if (use_unit_num == 2) {
				memcpy(c->Header.LUN.LunAddrBytes,scsi3addr,8);
				c->Header.LUN.LogDev.Mode = 0; 
							/* phys dev addr */
			}

			/* are we trying to read a vital product page */
			if (page_code != 0) {
				c->Request.CDB[1] = 0x01;
				c->Request.CDB[2] = page_code;
			}
			c->Request.CDBLen = 6;
			c->Request.Type.Type =  TYPE_CMD; /* It is a command. */
			c->Request.Type.Attribute = ATTR_SIMPLE;  
			c->Request.Type.Direction = XFER_READ; /* Read */
			c->Request.Timeout = 0; /* Don't time out */
			c->Request.CDB[0] =  CISS_INQUIRY;
			c->Request.CDB[4] = size  & 0xFF;  
		break;
		case CISS_REPORT_LOG:
		case CISS_REPORT_PHYS:
                        /* Talking to controller so It's a physical command
                                mode = 00 target = 0.
                                So we have nothing to write.
                        */
                        c->Request.CDBLen = 12;
                        c->Request.Type.Type =  TYPE_CMD; /* It is a command. */
                        c->Request.Type.Attribute = ATTR_SIMPLE; 
                        c->Request.Type.Direction = XFER_READ; /* Read */
                        c->Request.Timeout = 0; /* Don't time out */
			c->Request.CDB[0] = cmd;
                        c->Request.CDB[6] = (size >> 24) & 0xFF;  /* MSB */
                        c->Request.CDB[7] = (size >> 16) & 0xFF;
                        c->Request.CDB[8] = (size >> 8) & 0xFF;
                        c->Request.CDB[9] = size & 0xFF;
                break;

		case CCISS_READ_CAPACITY:
			c->Header.LUN.LogDev.VolId= 
				hba[ctlr]->drv[log_unit].LunID;
			c->Header.LUN.LogDev.Mode = 1;
			c->Request.CDBLen = 10;
                        c->Request.Type.Type =  TYPE_CMD; /* It is a command. */
                        c->Request.Type.Attribute = ATTR_SIMPLE; 
                        c->Request.Type.Direction = XFER_READ; /* Read */
                        c->Request.Timeout = 0; /* Don't time out */
                        c->Request.CDB[0] = CCISS_READ_CAPACITY;
		break;
		case CCISS_CACHE_FLUSH:
			c->Request.CDBLen = 12;
			c->Request.Type.Type =  TYPE_CMD; /* It is a command. */
			c->Request.Type.Attribute = ATTR_SIMPLE;
			c->Request.Type.Direction = XFER_WRITE; /* No data */
			c->Request.Timeout = 0; /* Don't time out */
			c->Request.CDB[0] = BMIC_WRITE;  /* BMIC Passthru */
			c->Request.CDB[6] = BMIC_CACHE_FLUSH;
		break;
		default:
			printk(KERN_WARNING
				"cciss:  Unknown Command 0x%x sent attempted\n",
				  cmd);
			cmd_free(info_p, c, 1);
			return IO_ERROR;
	};
	/* Fill in the scatter gather information */
	if (size > 0) {
		buff_dma_handle.val = (__u64) pci_map_single( info_p->pdev, 
			buff, size, PCI_DMA_BIDIRECTIONAL);
		c->SG[0].Addr.lower = buff_dma_handle.val32.lower;
		c->SG[0].Addr.upper = buff_dma_handle.val32.upper;
		c->SG[0].Len = size;
		c->SG[0].Ext = 0;  /* we are not chaining */
	}
resend_cmd1:
	/*
         * Disable interrupt
         */
#ifdef CCISS_DEBUG
	printk(KERN_DEBUG "cciss: turning intr off\n");
#endif /* CCISS_DEBUG */ 
        info_p->access.set_intr_mask(info_p, CCISS_INTR_OFF);
	
	/* Make sure there is room in the command FIFO */
        /* Actually it should be completely empty at this time. */
        for (i = 200000; i > 0; i--) {
		/* if fifo isn't full go */
                if (!(info_p->access.fifo_full(info_p))) {
			
                        break;
                }
                udelay(10);
                printk(KERN_WARNING "cciss cciss%d: SendCmd FIFO full,"
                        " waiting!\n", ctlr);
        }
        /*
         * Send the cmd
         */
        info_p->access.submit_command(info_p, c);
        complete = pollcomplete(ctlr);

#ifdef CCISS_DEBUG
	printk(KERN_DEBUG "cciss: command completed\n");
#endif /* CCISS_DEBUG */

	if (complete != 1) {
		if ( (complete & CISS_ERROR_BIT)
		     && (complete & ~CISS_ERROR_BIT) == c->busaddr) {
			/* if data overrun or underun on Report command 
				ignore it 
			*/
			if (((c->Request.CDB[0] == CISS_REPORT_LOG) ||
			     (c->Request.CDB[0] == CISS_REPORT_PHYS) ||
			     (c->Request.CDB[0] == CISS_INQUIRY)) &&
				((c->err_info->CommandStatus == 
					CMD_DATA_OVERRUN) || 
				 (c->err_info->CommandStatus == 
					CMD_DATA_UNDERRUN)
			 	)) {
				complete = c->busaddr;
			} else {
				if (c->err_info->CommandStatus == 
						CMD_UNSOLICITED_ABORT) {
					printk(KERN_WARNING "cciss: "
						"cmd %p aborted do "
					"to an unsolicited abort \n", c); 
					if (c->retry_count < MAX_CMD_RETRIES) {
						printk(KERN_WARNING
						   "retrying cmd\n");
						c->retry_count++;
						/* erase the old error */
						/* information */
						memset(c->err_info, 0, 
						   sizeof(ErrorInfo_struct));
						goto resend_cmd1;
					} else {
						printk(KERN_WARNING
						   "retried to many times\n");
						status = IO_ERROR;
						goto cleanup1;
					}
				}
				printk(KERN_WARNING "cciss cciss%d: sendcmd"
				" Error %x \n", ctlr, 
					c->err_info->CommandStatus); 
				printk(KERN_WARNING "cciss cciss%d: sendcmd"
				" offensive info\n"
				"  size %x\n   num %x   value %x\n", ctlr,
				  c->err_info->MoreErrInfo.Invalid_Cmd.offense_size,
				  c->err_info->MoreErrInfo.Invalid_Cmd.offense_num,
				  c->err_info->MoreErrInfo.Invalid_Cmd.offense_value);
				status = IO_ERROR;
				goto cleanup1;
			}
		}
                if (complete != c->busaddr) {
                        printk( KERN_WARNING "cciss cciss%d: SendCmd "
                      "Invalid command list address returned! (%lx)\n",
                                ctlr, complete);
                        status = IO_ERROR;
			goto cleanup1;
                }
        } else {
                printk( KERN_WARNING
                        "cciss cciss%d: SendCmd Timeout out, "
                        "No command list address returned!\n",
                        ctlr);
                status = IO_ERROR;
        }
		
cleanup1:	
	/* unlock the data buffer from DMA */
	pci_unmap_single(info_p->pdev, (dma_addr_t) buff_dma_handle.val,
                                size, PCI_DMA_BIDIRECTIONAL);
	cmd_free(info_p, c, 1);
        return status;
} 
/*
 * Map (physical) PCI mem into (virtual) kernel space
 */
static ulong remap_pci_mem(ulong base, ulong size)
{
        ulong page_base        = ((ulong) base) & PAGE_MASK;
        ulong page_offs        = ((ulong) base) - page_base;
        ulong page_remapped    = (ulong) ioremap(page_base, page_offs+size);

        return (ulong) (page_remapped ? (page_remapped + page_offs) : 0UL);
}

/*
 * Enqueuing and dequeuing functions for cmdlists.
 */
static inline void addQ(CommandList_struct **Qptr, CommandList_struct *c)
{
        if (*Qptr == NULL) {
                *Qptr = c;
                c->next = c->prev = c;
        } else {
                c->prev = (*Qptr)->prev;
                c->next = (*Qptr);
                (*Qptr)->prev->next = c;
                (*Qptr)->prev = c;
        }
}

static inline CommandList_struct *removeQ(CommandList_struct **Qptr, 
						CommandList_struct *c)
{
        if (c && c->next != c) {
                if (*Qptr == c) *Qptr = c->next;
                c->prev->next = c->next;
                c->next->prev = c->prev;
        } else {
                *Qptr = NULL;
        }
        return c;
}

/* 
 * Takes jobs of the Q and sends them to the hardware, then puts it on 
 * the Q to wait for completion. 
 */ 
static void start_io( ctlr_info_t *h)
{
	CommandList_struct *c;
	
	while(( c = h->reqQ) != NULL ) {
		/* can't do anything if fifo is full */
		if ((h->access.fifo_full(h))) {
			printk(KERN_WARNING "cciss: fifo full \n");
			return;
		}
		/* Get the frist entry from the Request Q */ 
		removeQ(&(h->reqQ), c);
		h->Qdepth--;
	
		/* Tell the controller execute command */ 
		h->access.submit_command(h, c);
		
		/* Put job onto the completed Q */ 
		addQ (&(h->cmpQ), c); 
	}
}

static inline void complete_buffers( struct buffer_head *bh, int status)
{
	struct buffer_head *xbh;
	
	while(bh) {
		xbh = bh->b_reqnext; 
		bh->b_reqnext = NULL; 
		blk_finished_io(bh->b_size >> 9);
		bh->b_end_io(bh, status);
		bh = xbh;
	}
} 
/* This code assumes io_request_lock is already held */
/* Zeros out the error record and then resends the command back */
/* to the controller */ 
static inline void resend_cciss_cmd( ctlr_info_t *h, CommandList_struct *c)
{
	/* erase the old error information */
	memset(c->err_info, 0, sizeof(ErrorInfo_struct));

	/* add it to software queue and then send it to the controller */
	addQ(&(h->reqQ),c);
	h->Qdepth++;
	if (h->Qdepth > h->maxQsinceinit)
		h->maxQsinceinit = h->Qdepth; 

	start_io(h);
}
/* checks the status of the job and calls complete buffers to mark all 
 * buffers for the completed job. 
 */ 
static inline void complete_command( ctlr_info_t *h, CommandList_struct *cmd, 
		int timeout)
{
	int status = 1;
	int retry_cmd = 0;
	int i, ddir;
	u64bit temp64;
		
	if (timeout)
		status = 0; 

	if (cmd->err_info->CommandStatus != 0) { 
		/* an error has occurred */ 
		switch (cmd->err_info->CommandStatus) {
			unsigned char sense_key;
			case CMD_TARGET_STATUS:
				status = 0;
			
				if (cmd->err_info->ScsiStatus == 0x02) {
					printk(KERN_WARNING "cciss: cmd %p "
						"has CHECK CONDITION,"
						" sense key = 0x%x\n", cmd,
						cmd->err_info->SenseInfo[2]);
					/* check the sense key */
					sense_key = 0xf & 
						cmd->err_info->SenseInfo[2];
					/* recovered error */
					if ( sense_key == 0x1)
						status = 1;
				} else {
					printk(KERN_WARNING "cciss: cmd %p "
						"has SCSI Status 0x%x\n",
						cmd, cmd->err_info->ScsiStatus);
				}
			break;
			case CMD_DATA_UNDERRUN:
				printk(KERN_WARNING "cciss: cmd %p has"
					" completed with data underrun "
					"reported\n", cmd);
			break;
			case CMD_DATA_OVERRUN:
				printk(KERN_WARNING "cciss: cmd %p has"
					" completed with data overrun "
					"reported\n", cmd);
			break;
			case CMD_INVALID:
				printk(KERN_WARNING "cciss: cmd %p is "
					"reported invalid\n", cmd);
				status = 0;
			break;
			case CMD_PROTOCOL_ERR:
                                printk(KERN_WARNING "cciss: cmd %p has "
					"protocol error \n", cmd);
                                status = 0;
                        break;
			case CMD_HARDWARE_ERR:
                                printk(KERN_WARNING "cciss: cmd %p had " 
                                        " hardware error\n", cmd);
                                status = 0;
                        break;
			case CMD_CONNECTION_LOST:
				printk(KERN_WARNING "cciss: cmd %p had "
					"connection lost\n", cmd);
				status=0;
			break;
			case CMD_ABORTED:
				printk(KERN_WARNING "cciss: cmd %p was "
					"aborted\n", cmd);
				status=0;
			break;
			case CMD_ABORT_FAILED:
				printk(KERN_WARNING "cciss: cmd %p reports "
					"abort failed\n", cmd);
				status=0;
			break;
			case CMD_UNSOLICITED_ABORT:
				printk(KERN_WARNING "cciss: cmd %p aborted do "
					"to an unsolicited abort \n",
				       	cmd);
				if (cmd->retry_count < MAX_CMD_RETRIES) {
					retry_cmd=1;
					printk(KERN_WARNING
						"retrying cmd\n");
					cmd->retry_count++;
				} else {
					printk(KERN_WARNING
					"retried to many times\n");
				}
				status=0;
			break;
			case CMD_TIMEOUT:
				printk(KERN_WARNING "cciss: cmd %p timedout\n",
					cmd);
				status=0;
			break;
			default:
				printk(KERN_WARNING "cciss: cmd %p returned "
					"unknown status %x\n", cmd, 
						cmd->err_info->CommandStatus); 
				status=0;
		}
	}
	/* We need to return this command */
	if (retry_cmd) {
		resend_cciss_cmd(h,cmd);
		return;
	}	
	/* command did not need to be retried */
	/* unmap the DMA mapping for all the scatter gather elements */
	if (cmd->Request.Type.Direction == XFER_READ)
		ddir = PCI_DMA_FROMDEVICE;
	else
		ddir = PCI_DMA_TODEVICE;
	for(i=0; i<cmd->Header.SGList; i++) {
		temp64.val32.lower = cmd->SG[i].Addr.lower;
		temp64.val32.upper = cmd->SG[i].Addr.upper;
		pci_unmap_page(hba[cmd->ctlr]->pdev,
			temp64.val, cmd->SG[i].Len, ddir);
	}
	complete_buffers(cmd->rq->bh, status);
#ifdef CCISS_DEBUG
	printk("Done with %p\n", cmd->rq);
#endif /* CCISS_DEBUG */ 
	end_that_request_last(cmd->rq);
	cmd_free(h,cmd,1);
}


static inline int cpq_new_segment(request_queue_t *q, struct request *rq,
                                  int max_segments)
{
        if (rq->nr_segments < MAXSGENTRIES) {
                rq->nr_segments++;
                return 1;
        }
        return 0;
}

static int cpq_back_merge_fn(request_queue_t *q, struct request *rq,
                             struct buffer_head *bh, int max_segments)
{
	if (blk_seg_merge_ok(rq->bhtail, bh))	
                return 1;
        return cpq_new_segment(q, rq, max_segments);
}

static int cpq_front_merge_fn(request_queue_t *q, struct request *rq,
                             struct buffer_head *bh, int max_segments)
{
	if (blk_seg_merge_ok(bh, rq->bh))
                return 1;
        return cpq_new_segment(q, rq, max_segments);
}

static int cpq_merge_requests_fn(request_queue_t *q, struct request *rq,
                                 struct request *nxt, int max_segments)
{
        int total_segments = rq->nr_segments + nxt->nr_segments;

	if (blk_seg_merge_ok(rq->bhtail, nxt->bh))
                total_segments--;

        if (total_segments > MAXSGENTRIES)
                return 0;

        rq->nr_segments = total_segments;
        return 1;
}

/* 
 * Get a request and submit it to the controller. 
 * Currently we do one request at a time.  Ideally we would like to send
 * everything to the controller on the first call, but there is a danger
 * of holding the io_request_lock for to long.  
 */
static void do_cciss_request(request_queue_t *q)
{
	ctlr_info_t *h= q->queuedata; 
	CommandList_struct *c;
	int log_unit, start_blk, seg;
	unsigned long long lastdataend;
	struct buffer_head *bh;
	struct list_head *queue_head = &q->queue_head;
	struct request *creq;
	u64bit temp64;
	struct scatterlist tmp_sg[MAXSGENTRIES];
	int i, ddir;

	if (q->plugged)
		goto startio;

next:
	if (list_empty(queue_head))
		goto startio;

	creq =	blkdev_entry_next_request(queue_head); 
	if (creq->nr_segments > MAXSGENTRIES)
                BUG();

	if( h->ctlr != map_major_to_ctlr[MAJOR(creq->rq_dev)] ) {
                printk(KERN_WARNING "doreq cmd for %d, %x at %p\n",
                                h->ctlr, creq->rq_dev, creq);
                blkdev_dequeue_request(creq);
                complete_buffers(creq->bh, 0);
		end_that_request_last(creq);
		goto startio;
        }

	/* make sure controller is alive. */
	if (!CTLR_IS_ALIVE(h)) {
                printk(KERN_WARNING "cciss%d: I/O quit ", h->ctlr);
                blkdev_dequeue_request(creq);
                complete_buffers(creq->bh, 0);
		end_that_request_last(creq);
		return;
	}

	if (( c = cmd_alloc(h, 1)) == NULL)
		goto startio;

	blkdev_dequeue_request(creq);

	spin_unlock_irq(&io_request_lock);

	c->cmd_type = CMD_RWREQ;      
	c->rq = creq;
	bh = creq->bh;
	
	/* fill in the request */ 
	log_unit = MINOR(creq->rq_dev) >> NWD_SHIFT; 
	c->Header.ReplyQueue = 0;  /* unused in simple mode */
	c->Header.Tag.lower = c->busaddr;  /* use the physical address */
					/* the cmd block for tag */
	c->Header.LUN.LogDev.VolId= hba[h->ctlr]->drv[log_unit].LunID;
	c->Header.LUN.LogDev.Mode = 1;
	c->Request.CDBLen = 10; /* 12 byte commands not in FW yet. */
	c->Request.Type.Type =  TYPE_CMD; /* It is a command.  */
	c->Request.Type.Attribute = ATTR_SIMPLE; 
	c->Request.Type.Direction = 
		(creq->cmd == READ) ? XFER_READ: XFER_WRITE; 
	c->Request.Timeout = 0; /* Don't time out */
	c->Request.CDB[0] = (creq->cmd == READ) ? CCISS_READ : CCISS_WRITE;
	start_blk = hba[h->ctlr]->hd[MINOR(creq->rq_dev)].start_sect + creq->sector;
#ifdef CCISS_DEBUG
	if (bh == NULL)
		panic("cciss: bh== NULL?");
	printk(KERN_DEBUG "cciss: sector =%d nr_sectors=%d\n",(int) creq->sector,
		(int) creq->nr_sectors);	
#endif /* CCISS_DEBUG */
	seg = 0;
	lastdataend = ~0ULL;
	while(bh) {

		if (bh_phys(bh) == lastdataend)
		{  /* tack it on to the last segment */
			tmp_sg[seg-1].length +=bh->b_size;
			lastdataend += bh->b_size;
		} else {
			if (seg == MAXSGENTRIES)
				BUG();
			tmp_sg[seg].page = bh->b_page;
			tmp_sg[seg].length = bh->b_size;
			tmp_sg[seg].offset = bh_offset(bh);
			lastdataend = bh_phys(bh) + bh->b_size;
			seg++;
		}
		bh = bh->b_reqnext;
	}

	/* get the DMA records for the setup */ 
	if (c->Request.Type.Direction == XFER_READ)
		ddir = PCI_DMA_FROMDEVICE;
	else
		ddir = PCI_DMA_TODEVICE;
	for (i=0; i<seg; i++) {
		c->SG[i].Len = tmp_sg[i].length;
		temp64.val = pci_map_page(h->pdev, tmp_sg[i].page,
			    tmp_sg[i].offset, tmp_sg[i].length, ddir);
		c->SG[i].Addr.lower = temp64.val32.lower;
                c->SG[i].Addr.upper = temp64.val32.upper;
                c->SG[i].Ext = 0;  /* we are not chaining */
	}
	/* track how many SG entries we are using */ 
	if (seg > h->maxSG)
		h->maxSG = seg; 

#ifdef CCISS_DEBUG
	printk(KERN_DEBUG "cciss: Submitting %d sectors in %d segments\n", creq->nr_sectors, seg);
#endif /* CCISS_DEBUG */

	c->Header.SGList = c->Header.SGTotal = seg;
	c->Request.CDB[1]= 0;
	c->Request.CDB[2]= (start_blk >> 24) & 0xff;	/* MSB */
	c->Request.CDB[3]= (start_blk >> 16) & 0xff;
	c->Request.CDB[4]= (start_blk >>  8) & 0xff;
	c->Request.CDB[5]= start_blk & 0xff;
	c->Request.CDB[6]= 0; /* (sect >> 24) & 0xff; MSB */
	c->Request.CDB[7]= (creq->nr_sectors >>  8) & 0xff; 
	c->Request.CDB[8]= creq->nr_sectors & 0xff; 
	c->Request.CDB[9] = c->Request.CDB[11] = c->Request.CDB[12] = 0;

	spin_lock_irq(&io_request_lock);

	addQ(&(h->reqQ),c);
	h->Qdepth++;
	if (h->Qdepth > h->maxQsinceinit)
		h->maxQsinceinit = h->Qdepth; 

	goto next;

startio:
	start_io(h);
}

static void do_cciss_intr(int irq, void *dev_id, struct pt_regs *regs)
{
	ctlr_info_t *h = dev_id;
	CommandList_struct *c;
	unsigned long flags;
	__u32 a, a1;


	/* Is this interrupt for us? */
	if ((h->access.intr_pending(h) == 0) || (h->interrupts_enabled == 0))
		return;

	/*
	 * If there are completed commands in the completion queue,
	 * we had better do something about it.
	 */
	spin_lock_irqsave(&io_request_lock, flags);
	while( h->access.intr_pending(h)) {
		while((a = h->access.command_completed(h)) != FIFO_EMPTY) {
			a1 = a;
			a &= ~3;
			if ((c = h->cmpQ) == NULL) {  
				printk(KERN_WARNING "cciss: Completion of %08lx ignored\n", (unsigned long)a1);
				continue;	
			} 
			while(c->busaddr != a) {
				c = c->next;
				if (c == h->cmpQ) 
					break;
			}
			/*
			 * If we've found the command, take it off the
			 * completion Q and free it
			 */
			 if (c->busaddr == a) {
				removeQ(&h->cmpQ, c);
				if (c->cmd_type == CMD_RWREQ) {
					complete_command(h, c, 0);
				} else if (c->cmd_type == CMD_IOCTL_PEND) {
#if 0
					complete(c->waiting);
#else
					/* XXX SMH: use a flag to signal */
					if(*(int *)(c->waiting) != 0) 
						*(int *)(c->waiting) = 0; 
#endif
				}
#				ifdef CONFIG_CISS_SCSI_TAPE
				else if (c->cmd_type == CMD_SCSI) {
					complete_scsi_command(c, 0, a1);
				}
#				endif
				continue;
			}
		}
	}
	/*
	 * See if we can queue up some more IO
	 */
	do_cciss_request(BLK_DEFAULT_QUEUE(h->major));
	spin_unlock_irqrestore(&io_request_lock, flags);
}
/* 
 *  We cannot read the structure directly, for portablity we must use 
 *   the io functions.
 *   This is for debug only. 
 */
#ifdef CCISS_DEBUG
static void print_cfg_table( CfgTable_struct *tb)
{
	int i;
	char temp_name[17];

	printk("Controller Configuration information\n");
	printk("------------------------------------\n");
	for(i=0;i<4;i++)
		temp_name[i] = readb(&(tb->Signature[i]));
	temp_name[4]='\0';
	printk("   Signature = %s\n", temp_name); 
	printk("   Spec Number = %d\n", readl(&(tb->SpecValence)));
	printk("   Transport methods supported = 0x%x\n", 
				readl(&(tb-> TransportSupport)));
	printk("   Transport methods active = 0x%x\n", 
				readl(&(tb->TransportActive)));
	printk("   Requested transport Method = 0x%x\n", 
			readl(&(tb->HostWrite.TransportRequest)));
	printk("   Coalese Interrupt Delay = 0x%x\n", 
			readl(&(tb->HostWrite.CoalIntDelay)));
	printk("   Coalese Interrupt Count = 0x%x\n", 
			readl(&(tb->HostWrite.CoalIntCount)));
	printk("   Max outstanding commands = 0x%d\n", 
			readl(&(tb->CmdsOutMax)));
	printk("   Bus Types = 0x%x\n", readl(&(tb-> BusTypes)));
	for(i=0;i<16;i++)
		temp_name[i] = readb(&(tb->ServerName[i]));
	temp_name[16] = '\0';
	printk("   Server Name = %s\n", temp_name);
	printk("   Heartbeat Counter = 0x%x\n\n\n", 
			readl(&(tb->HeartBeat)));
}
#endif /* CCISS_DEBUG */ 

static void release_io_mem(ctlr_info_t *c)
{
	/* if IO mem was not protected do nothing */
	if (c->io_mem_addr == 0)
		return;
	release_region(c->io_mem_addr, c->io_mem_length);
	c->io_mem_addr = 0;
	c->io_mem_length = 0;
}
static int find_PCI_BAR_index(struct pci_dev *pdev,
               unsigned long pci_bar_addr)
{
	int i, offset, mem_type, bar_type;
	if (pci_bar_addr == PCI_BASE_ADDRESS_0) /* looking for BAR zero? */
		return 0;
	offset = 0;
	for (i=0; i<DEVICE_COUNT_RESOURCE; i++) {
		bar_type = pci_resource_flags(pdev, i) &
			PCI_BASE_ADDRESS_SPACE; 
		if (bar_type == PCI_BASE_ADDRESS_SPACE_IO)
			offset += 4;
		else {
			mem_type = pci_resource_flags(pdev, i) &
				PCI_BASE_ADDRESS_MEM_TYPE_MASK; 
			switch (mem_type) {
				case PCI_BASE_ADDRESS_MEM_TYPE_32:
				case PCI_BASE_ADDRESS_MEM_TYPE_1M:
					offset += 4; /* 32 bit */
					break;
				case PCI_BASE_ADDRESS_MEM_TYPE_64:
					offset += 8;
					break;
				default: /* reserved in PCI 2.2 */
					printk(KERN_WARNING "Base address is invalid\n");
					return -1;	
				break;
			}
		}
		if (offset == pci_bar_addr - PCI_BASE_ADDRESS_0)
			return i+1;
	}
	return -1;
}
			
static int cciss_pci_init(ctlr_info_t *c, struct pci_dev *pdev)
{
	ushort subsystem_vendor_id, subsystem_device_id, command;
	unchar irq = pdev->irq;
	__u32 board_id;
	__u64 cfg_offset;
	__u32 cfg_base_addr;
	__u64 cfg_base_addr_index;
	int i;

	/* check to see if controller has been disabled */
	/* BEFORE we try to enable it */
	(void) pci_read_config_word(pdev, PCI_COMMAND,&command);
	if (!(command & 0x02)) {
		printk(KERN_WARNING "cciss: controller appears to be disabled\n");
		return -1;
	}
	if (pci_enable_device(pdev)) {
		printk(KERN_ERR "cciss: Unable to Enable PCI device\n");
		return -1;
	}
	if (pci_set_dma_mask(pdev, CCISS_DMA_MASK ) != 0) {
		printk(KERN_ERR "cciss:  Unable to set DMA mask\n");
		return -1;
	}
	
	subsystem_vendor_id = pdev->subsystem_vendor;
	subsystem_device_id = pdev->subsystem_device;
	board_id = (((__u32) (subsystem_device_id << 16) & 0xffff0000) |
					subsystem_vendor_id );


	/* search for our IO range so we can protect it */
	for (i=0; i<DEVICE_COUNT_RESOURCE; i++) {
		/* is this an IO range */
		if (pci_resource_flags(pdev, i) & 0x01) {
			c->io_mem_addr = pci_resource_start(pdev, i);
			c->io_mem_length = pci_resource_end(pdev, i) -
				pci_resource_start(pdev, i) + 1; 
#ifdef CCISS_DEBUG
			printk("IO value found base_addr[%d] %lx %lx\n", i,
				c->io_mem_addr, c->io_mem_length);
#endif /* CCISS_DEBUG */
			/* register the IO range */
			if (!request_region( c->io_mem_addr,
                                        c->io_mem_length, "cciss")) {
				printk(KERN_WARNING 
					"cciss I/O memory range already in "
					"use addr=%lx length=%ld\n",
				c->io_mem_addr, c->io_mem_length);
				c->io_mem_addr= 0;
				c->io_mem_length = 0;
			}
			break;
		}
	}

#ifdef CCISS_DEBUG
	printk("command = %x\n", command);
	printk("irq = %x\n", irq);
	printk("board_id = %x\n", board_id);
#endif /* CCISS_DEBUG */ 

	c->intr = irq;

	/*
	 * Memory base addr is first addr , the second points to the config
         *   table
	 */

	c->paddr = pci_resource_start(pdev, 0); /* addressing mode bits already removed */
#ifdef CCISS_DEBUG
	printk("address 0 = %x\n", c->paddr);
#endif /* CCISS_DEBUG */ 
	c->vaddr = remap_pci_mem(c->paddr, 200);

	/* get the address index number */
	cfg_base_addr = readl(c->vaddr + SA5_CTCFG_OFFSET);
	/* I am not prepared to deal with a 64 bit address value */
	cfg_base_addr &= (__u32) 0x0000ffff;
#ifdef CCISS_DEBUG
	printk("cfg base address = %x\n", cfg_base_addr);
#endif /* CCISS_DEBUG */
	cfg_base_addr_index =
		find_PCI_BAR_index(pdev, cfg_base_addr);
#ifdef CCISS_DEBUG
	printk("cfg base address index = %x\n", cfg_base_addr_index);
#endif /* CCISS_DEBUG */
	if (cfg_base_addr_index == -1) {
		printk(KERN_WARNING "cciss: Cannot find cfg_base_addr_index\n");
		release_io_mem(hba[i]);
		return -1;
	}

	cfg_offset = readl(c->vaddr + SA5_CTMEM_OFFSET);
#ifdef CCISS_DEBUG
	printk("cfg offset = %x\n", cfg_offset);
#endif /* CCISS_DEBUG */
	c->cfgtable = (CfgTable_struct *) 
		remap_pci_mem(pci_resource_start(pdev, cfg_base_addr_index)
				+ cfg_offset, sizeof(CfgTable_struct));
	c->board_id = board_id;

#ifdef CCISS_DEBUG
	print_cfg_table(c->cfgtable); 
#endif /* CCISS_DEBUG */

	for(i=0; i<NR_PRODUCTS; i++) {
		if (board_id == products[i].board_id) {
			c->product_name = products[i].product_name;
			c->access = *(products[i].access);
			break;
		}
	}
	if (i == NR_PRODUCTS) {
		printk(KERN_WARNING "cciss: Sorry, I don't know how"
			" to access the Smart Array controller %08lx\n", 
				(unsigned long)board_id);
		return -1;
	}
	if (  (readb(&c->cfgtable->Signature[0]) != 'C') ||
	      (readb(&c->cfgtable->Signature[1]) != 'I') ||
	      (readb(&c->cfgtable->Signature[2]) != 'S') ||
	      (readb(&c->cfgtable->Signature[3]) != 'S') ) {
		printk("Does not appear to be a valid CISS config table\n");
		return -1;
	}
#ifdef CCISS_DEBUG
	printk("Trying to put board into Simple mode\n");
#endif /* CCISS_DEBUG */ 
	c->max_commands = readl(&(c->cfgtable->CmdsOutMax));
	/* Update the field, and then ring the doorbell */ 
	writel( CFGTBL_Trans_Simple, 
		&(c->cfgtable->HostWrite.TransportRequest));
	writel( CFGTBL_ChangeReq, c->vaddr + SA5_DOORBELL);

	/* Here, we wait, possibly for a long time, (4 secs or more). 
	 * In some unlikely cases, (e.g. A failed 144 GB drive in a 
	 * RAID 5 set was hot replaced just as we're coming in here) it 
	 * can take that long.  Normally (almost always) we will wait 
	 * less than 1 sec. */
	for(i=0;i<MAX_CONFIG_WAIT;i++) {
		if (!(readl(c->vaddr + SA5_DOORBELL) & CFGTBL_ChangeReq))
			break;
		/* delay and try again */
		set_current_state(TASK_INTERRUPTIBLE);
		schedule_timeout(1);
	}	

#ifdef CCISS_DEBUG
	printk(KERN_DEBUG "I counter got to %d %x\n", i, readl(c->vaddr + SA5_DOORBELL));
#endif /* CCISS_DEBUG */
#ifdef CCISS_DEBUG
	print_cfg_table(c->cfgtable);	
#endif /* CCISS_DEBUG */ 

	if (!(readl(&(c->cfgtable->TransportActive)) & CFGTBL_Trans_Simple)) {
		printk(KERN_WARNING "cciss: unable to get board into"
					" simple mode\n");
		return -1;
	}
	return 0;

}

/* 
 * Gets information about the local volumes attached to the controller. 
 */ 
static void cciss_getgeometry(int cntl_num)
{
	ReportLunData_struct *ld_buff;
	ReadCapdata_struct *size_buff;
	InquiryData_struct *inq_buff;
	int return_code;
	int i;
	int listlength = 0;
	__u32 lunid = 0;
	int block_size;
	int total_size; 

	ld_buff = kmalloc(sizeof(ReportLunData_struct), GFP_KERNEL);
	if (ld_buff == NULL) {
		printk(KERN_ERR "cciss: out of memory\n");
		return;
	}
	memset(ld_buff, 0, sizeof(ReportLunData_struct));
	size_buff = kmalloc(sizeof( ReadCapdata_struct), GFP_KERNEL);
        if (size_buff == NULL) {
                printk(KERN_ERR "cciss: out of memory\n");
		kfree(ld_buff);
                return;
        }
	inq_buff = kmalloc(sizeof( InquiryData_struct), GFP_KERNEL);
        if (inq_buff == NULL) {
                printk(KERN_ERR "cciss: out of memory\n");
                kfree(ld_buff);
		kfree(size_buff);
                return;
        }
	/* Get the firmware version */ 
	return_code = sendcmd(CISS_INQUIRY, cntl_num, inq_buff, 
		sizeof(InquiryData_struct), 0, 0 ,0, NULL);
	if (return_code == IO_OK) {
		hba[cntl_num]->firm_ver[0] = inq_buff->data_byte[32];
		hba[cntl_num]->firm_ver[1] = inq_buff->data_byte[33];
		hba[cntl_num]->firm_ver[2] = inq_buff->data_byte[34];
		hba[cntl_num]->firm_ver[3] = inq_buff->data_byte[35];
	} else  {	/* send command failed */
		printk(KERN_WARNING "cciss: unable to determine firmware"
			" version of controller\n");
	}
	/* Get the number of logical volumes */ 
	return_code = sendcmd(CISS_REPORT_LOG, cntl_num, ld_buff, 
			sizeof(ReportLunData_struct), 0, 0, 0, NULL);

	if (return_code == IO_OK) {
#ifdef CCISS_DEBUG
		printk("LUN Data\n--------------------------\n");
#endif /* CCISS_DEBUG */ 

		listlength = be32_to_cpu(*((__u32 *) &ld_buff->LUNListLength[0]));
	} else { /* reading number of logical volumes failed */
		printk(KERN_WARNING "cciss: report logical volume"
			" command failed\n");
		listlength = 0;
	}
	hba[cntl_num]->num_luns = listlength / 8; /* 8 bytes pre entry */
	if (hba[cntl_num]->num_luns > CISS_MAX_LUN) {
		printk(KERN_ERR "cciss:  only %d number of logical volumes supported\n",
			CISS_MAX_LUN);
		hba[cntl_num]->num_luns = CISS_MAX_LUN;
	}
#ifdef CCISS_DEBUG
	printk(KERN_DEBUG "Length = %x %x %x %x = %d\n", ld_buff->LUNListLength[0],
		ld_buff->LUNListLength[1], ld_buff->LUNListLength[2],
		ld_buff->LUNListLength[3],  hba[cntl_num]->num_luns);
#endif /* CCISS_DEBUG */

	hba[cntl_num]->highest_lun = hba[cntl_num]->num_luns-1;
	for(i=0; i<  hba[cntl_num]->num_luns; i++) {
	  	lunid = (0xff & (unsigned int)(ld_buff->LUN[i][3])) << 24;
        	lunid |= (0xff & (unsigned int)(ld_buff->LUN[i][2])) << 16;
        	lunid |= (0xff & (unsigned int)(ld_buff->LUN[i][1])) << 8;
        	lunid |= 0xff & (unsigned int)(ld_buff->LUN[i][0]);
		hba[cntl_num]->drv[i].LunID = lunid;

#ifdef CCISS_DEBUG
	  	printk(KERN_DEBUG "LUN[%d]:  %x %x %x %x = %x\n", i, 
		ld_buff->LUN[i][0], ld_buff->LUN[i][1],ld_buff->LUN[i][2], 
		ld_buff->LUN[i][3], hba[cntl_num]->drv[i].LunID);
#endif /* CCISS_DEBUG */

	  	memset(size_buff, 0, sizeof(ReadCapdata_struct));
	  	return_code = sendcmd(CCISS_READ_CAPACITY, cntl_num, size_buff, 
				sizeof( ReadCapdata_struct), 1, i, 0, NULL);
	  	if (return_code == IO_OK) {
			total_size = (0xff & 
				(unsigned int)(size_buff->total_size[0])) << 24;
			total_size |= (0xff & 
				(unsigned int)(size_buff->total_size[1])) << 16;
			total_size |= (0xff & 
				(unsigned int)(size_buff->total_size[2])) << 8;
			total_size |= (0xff & (unsigned int)
				(size_buff->total_size[3])); 
			total_size++; 	/* command returns highest */
					/* block address */

			block_size = (0xff & 
				(unsigned int)(size_buff->block_size[0])) << 24;
                	block_size |= (0xff & 
				(unsigned int)(size_buff->block_size[1])) << 16;
                	block_size |= (0xff & 
				(unsigned int)(size_buff->block_size[2])) << 8;
                	block_size |= (0xff & 
				(unsigned int)(size_buff->block_size[3]));
		} else {	/* read capacity command failed */ 
			printk(KERN_WARNING "cciss: read capacity failed\n");
			total_size = block_size = 0; 
		}	
		printk(KERN_INFO "      blocks= %d block_size= %d\n", 
					total_size, block_size);

		/* Execute the command to read the disk geometry */
		memset(inq_buff, 0, sizeof(InquiryData_struct));
		return_code = sendcmd(CISS_INQUIRY, cntl_num, inq_buff,
			sizeof(InquiryData_struct), 1, i, 0xC1, NULL );
	  	if (return_code == IO_OK) {
			if (inq_buff->data_byte[8] == 0xFF) {
			   printk(KERN_WARNING "cciss: reading geometry failed, volume does not support reading geometry\n");

                           hba[cntl_num]->drv[i].block_size = block_size;
                           hba[cntl_num]->drv[i].nr_blocks = total_size;
                           hba[cntl_num]->drv[i].heads = 255;
                           hba[cntl_num]->drv[i].sectors = 32; /* Sectors */
			   					/* per track */
                           hba[cntl_num]->drv[i].cylinders = total_size 
				   				/ 255 / 32;
			} else {

		 	   hba[cntl_num]->drv[i].block_size = block_size;
                           hba[cntl_num]->drv[i].nr_blocks = total_size;
                           hba[cntl_num]->drv[i].heads = 
					inq_buff->data_byte[6]; 
                           hba[cntl_num]->drv[i].sectors = 
					inq_buff->data_byte[7]; 
			   hba[cntl_num]->drv[i].cylinders = 
					(inq_buff->data_byte[4] & 0xff) << 8;
			   hba[cntl_num]->drv[i].cylinders += 
                                        inq_buff->data_byte[5];
                           hba[cntl_num]->drv[i].raid_level = 
					inq_buff->data_byte[8]; 
			}
		}
		else {	/* Get geometry failed */
			printk(KERN_WARNING "cciss: reading geometry failed, continuing with default geometry\n"); 

			hba[cntl_num]->drv[i].block_size = block_size;
			hba[cntl_num]->drv[i].nr_blocks = total_size;
			hba[cntl_num]->drv[i].heads = 255;
			hba[cntl_num]->drv[i].sectors = 32; 	/* Sectors */
								/* per track */
			hba[cntl_num]->drv[i].cylinders = total_size / 255 / 32;
		}
		if (hba[cntl_num]->drv[i].raid_level > 5)
			hba[cntl_num]->drv[i].raid_level = RAID_UNKNOWN;
		printk(KERN_INFO "      heads= %d, sectors= %d, cylinders= %d RAID %s\n\n",
			hba[cntl_num]->drv[i].heads, 
			hba[cntl_num]->drv[i].sectors,
			hba[cntl_num]->drv[i].cylinders,
			raid_label[hba[cntl_num]->drv[i].raid_level]); 
	}
	kfree(ld_buff);
	kfree(size_buff);
	kfree(inq_buff);
}

/* Function to find the first free pointer into our hba[] array */
/* Returns -1 if no free entries are left.  */
static int alloc_cciss_hba(void)
{
	int i;
	for(i=0; i< MAX_CTLR; i++) {
		if (hba[i] == NULL) {
			hba[i] = kmalloc(sizeof(ctlr_info_t), GFP_KERNEL);
			if (hba[i]==NULL) {
				printk(KERN_ERR "cciss: out of memory.\n");
				return -1;
			}
			return i;
		}
	}
	printk(KERN_WARNING 
		"cciss: This driver supports a maximum of %d controllers.\n"
		"You can change this value in cciss.c and recompile.\n",
		MAX_CTLR);
	return -1;
}

static void free_hba(int i)
{
	kfree(hba[i]);
	hba[i]=NULL;
}
#ifdef CONFIG_CISS_MONITOR_THREAD
static void fail_all_cmds(unsigned long ctlr)
{
	/* If we get here, the board is apparently dead. */
	ctlr_info_t *h = hba[ctlr];
	CommandList_struct *c;
	unsigned long flags;

	printk(KERN_WARNING "cciss%d: controller not responding.\n", h->ctlr);
	h->alive = 0;	/* the controller apparently died... */ 

	spin_lock_irqsave(&io_request_lock, flags);

	pci_disable_device(h->pdev); /* Make sure it is really dead. */

	/* move everything off the request queue onto the completed queue */
	while( (c = h->reqQ) != NULL ) {
		removeQ(&(h->reqQ), c);
		h->Qdepth--;
		addQ (&(h->cmpQ), c); 
	}

	/* Now, fail everything on the completed queue with a HW error */
	while( (c = h->cmpQ) != NULL ) {
		removeQ(&h->cmpQ, c);
		c->err_info->CommandStatus = CMD_HARDWARE_ERR;
		if (c->cmd_type == CMD_RWREQ) {
			complete_command(h, c, 0);
		} else if (c->cmd_type == CMD_IOCTL_PEND)
			complete(c->waiting);
#		ifdef CONFIG_CISS_SCSI_TAPE
			else if (c->cmd_type == CMD_SCSI)
				complete_scsi_command(c, 0, 0);
#		endif
	}
	spin_unlock_irqrestore(&io_request_lock, flags);
	return;
}
static int cciss_monitor(void *ctlr)
{
	/* If the board fails, we ought to detect that.  So we periodically 
	send down a No-Op message and expect it to complete quickly.  If it 
	doesn't, then we assume the board is dead, and fail all commands.  
	This is useful mostly in a multipath configuration, so that failover
	will happen. */

	int rc;
	ctlr_info_t *h = (ctlr_info_t *) ctlr;
	unsigned long flags;
	u32 current_timer;

	daemonize();
	exit_files(current);
	reparent_to_init();

	printk("cciss%d: Monitor thread starting.\n", h->ctlr); 

	/* only listen to signals if the HA was loaded as a module.  */
#define SHUTDOWN_SIGS   (sigmask(SIGKILL)|sigmask(SIGINT)|sigmask(SIGTERM))
	siginitsetinv(&current->blocked, SHUTDOWN_SIGS);
	sprintf(current->comm, "ccissmon%d", h->ctlr);
	h->monitor_thread = current;

	init_timer(&h->watchdog); 
	h->watchdog.function = fail_all_cmds;
	h->watchdog.data = (unsigned long) h->ctlr;
	while (1) {
  		/* check heartbeat timer */
                current_timer = readl(&h->cfgtable->HeartBeat);
  		current_timer &= 0x0fffffff;
  		if (heartbeat_timer == current_timer) {
  			fail_all_cmds(h->ctlr);
  			break;
  		}
  		else
  			heartbeat_timer = current_timer;

		set_current_state(TASK_UNINTERRUPTIBLE);
		schedule_timeout(h->monitor_period * HZ);
		h->watchdog.expires = jiffies + HZ * h->monitor_deadline;
		add_timer(&h->watchdog);
		/* send down a trivial command (no op message) to ctlr */
		rc = sendcmd_withirq(3, h->ctlr, NULL, 0, 0, 0, 0, TYPE_MSG);
		del_timer(&h->watchdog);
		if (!CTLR_IS_ALIVE(h))
			break;
		if (signal_pending(current)) {
			printk(KERN_WARNING "%s received signal.\n",
				current->comm);
			break;
		}
		if (h->monitor_period == 0) /* zero period means exit thread */
			break;
	}
	printk(KERN_INFO "%s exiting.\n", current->comm);
	spin_lock_irqsave(&io_request_lock, flags);
	h->monitor_started = 0;
	h->monitor_thread = NULL;
	spin_unlock_irqrestore(&io_request_lock, flags);
	return 0;
}
static int start_monitor_thread(ctlr_info_t *h, unsigned char *cmd, 
		unsigned long count, int (*cciss_monitor)(void *), int *rc)
{
	unsigned long flags;
	unsigned int new_period, old_period, new_deadline, old_deadline;

	if (strncmp("monitor", cmd, 7) == 0) {
		new_period = simple_strtol(cmd + 8, NULL, 10);
		spin_lock_irqsave(&io_request_lock, flags);
		new_deadline = h->monitor_deadline;
		spin_unlock_irqrestore(&io_request_lock, flags);
	} else if (strncmp("deadline", cmd, 8) == 0) {
		new_deadline = simple_strtol(cmd + 9, NULL, 10);
		spin_lock_irqsave(&io_request_lock, flags);
		new_period = h->monitor_period;
		spin_unlock_irqrestore(&io_request_lock, flags);
	} else
		return -1;
	if (new_period != 0 && new_period < CCISS_MIN_PERIOD)
		new_period = CCISS_MIN_PERIOD;
	if (new_period > CCISS_MAX_PERIOD)
		new_period = CCISS_MAX_PERIOD;
	if (new_deadline >= new_period) {
		new_deadline = new_period - 5;
		printk(KERN_INFO "setting deadline to %d\n", new_deadline);
	}
	spin_lock_irqsave(&io_request_lock, flags);
	if (h->monitor_started != 0)  {
		old_period = h->monitor_period;
		old_deadline = h->monitor_deadline;
		h->monitor_period = new_period;
		h->monitor_deadline = new_deadline;
		spin_unlock_irqrestore(&io_request_lock, flags);
		if (new_period == 0) {
			printk(KERN_INFO "cciss%d: stopping monitor thread\n",
				h->ctlr);
			*rc = count;
			return 0;
		}
		if (new_period != old_period) 
			printk(KERN_INFO "cciss%d: adjusting monitor thread "
				"period from %d to %d seconds\n",
				h->ctlr, old_period, new_period);
		if (new_deadline != old_deadline) 
			printk(KERN_INFO "cciss%d: adjusting monitor thread "
				"deadline from %d to %d seconds\n",
				h->ctlr, old_deadline, new_deadline);
		*rc = count;
		return 0;
	}
	h->monitor_started = 1;
	h->monitor_period = new_period;
	h->monitor_deadline = new_deadline;
	spin_unlock_irqrestore(&io_request_lock, flags);
	kernel_thread(cciss_monitor, h, 0);
	*rc = count;
	return 0;
}

static void kill_monitor_thread(ctlr_info_t *h)
{
	if (h->monitor_thread)
		send_sig(SIGKILL, h->monitor_thread, 1);
}
#else
#define kill_monitor_thread(h)
#endif
/*
 *  This is it.  Find all the controllers and register them.  I really hate
 *  stealing all these major device numbers.
 *  returns the number of block devices registered.
 */
static int __init cciss_init_one(struct pci_dev *pdev,
	const struct pci_device_id *ent)
{
	request_queue_t *q;
	int i;
	int j;
#if 0
	int rc;
#endif

	printk(KERN_DEBUG "cciss: Device 0x%x has been found at"
			" bus %d dev %d func %d\n",
		pdev->device, pdev->bus->number, PCI_SLOT(pdev->devfn),
			PCI_FUNC(pdev->devfn));
	i = alloc_cciss_hba();
	if (i < 0 ) 
		return -1;
	memset(hba[i], 0, sizeof(ctlr_info_t));
	if (cciss_pci_init(hba[i], pdev) != 0) {
		free_hba(i);
		return -1;
	}
	sprintf(hba[i]->devname, "cciss%d", i);
	hba[i]->ctlr = i;

	/* register with the major number, or get a dynamic major number */
	/* by passing 0 as argument */

	if (i < MAX_CTLR_ORIG)
		hba[i]->major = MAJOR_NR + i;

	hba[i]->pdev = pdev;
	ASSERT_CTLR_ALIVE(hba[i]);

#if 0
	rc = (register_blkdev(hba[i]->major, hba[i]->devname, &cciss_fops));
	if (rc < 0) {
		printk(KERN_ERR "cciss:  Unable to get major number "
			"%d for %s\n", hba[i]->major, hba[i]->devname);
		release_io_mem(hba[i]);
		free_hba(i);
		return -1;
	} else 
                {
		if (i < MAX_CTLR_ORIG) {
			hba[i]->major = MAJOR_NR + i;
			map_major_to_ctlr[MAJOR_NR + i] = i;
		} else {
			hba[i]->major = rc;
			map_major_to_ctlr[rc] = i;
		}
	}

XXXX  Need to register this...

#endif

	/* make sure the board interrupts are off */
	hba[i]->access.set_intr_mask(hba[i], CCISS_INTR_OFF);
	if (request_irq(hba[i]->intr, do_cciss_intr, 
		SA_INTERRUPT | SA_SHIRQ | SA_SAMPLE_RANDOM, 
			hba[i]->devname, hba[i])) {

		printk(KERN_ERR "cciss: Unable to get irq %d for %s\n",
			hba[i]->intr, hba[i]->devname);
		unregister_blkdev( hba[i]->major, hba[i]->devname);
		map_major_to_ctlr[hba[i]->major] = 0;
		release_io_mem(hba[i]);
		free_hba(i);
		return -1;
	}
	hba[i]->cmd_pool_bits = (__u32*)kmalloc(
        	((NR_CMDS+31)/32)*sizeof(__u32), GFP_KERNEL);
	hba[i]->cmd_pool = (CommandList_struct *)pci_alloc_consistent(
		hba[i]->pdev, NR_CMDS * sizeof(CommandList_struct), 
		&(hba[i]->cmd_pool_dhandle));
	hba[i]->errinfo_pool = (ErrorInfo_struct *)pci_alloc_consistent(
		hba[i]->pdev, NR_CMDS * sizeof( ErrorInfo_struct), 
		&(hba[i]->errinfo_pool_dhandle));
	if ((hba[i]->cmd_pool_bits == NULL) 
		|| (hba[i]->cmd_pool == NULL)
		|| (hba[i]->errinfo_pool == NULL)) {

		if (hba[i]->cmd_pool_bits)
                	kfree(hba[i]->cmd_pool_bits);
                if (hba[i]->cmd_pool)
                	pci_free_consistent(hba[i]->pdev,  
				NR_CMDS * sizeof(CommandList_struct), 
				hba[i]->cmd_pool, hba[i]->cmd_pool_dhandle);	
		if (hba[i]->errinfo_pool)
			pci_free_consistent(hba[i]->pdev,
				NR_CMDS * sizeof( ErrorInfo_struct),
				hba[i]->errinfo_pool, 
				hba[i]->errinfo_pool_dhandle);
                free_irq(hba[i]->intr, hba[i]);
                unregister_blkdev(hba[i]->major, hba[i]->devname);
		map_major_to_ctlr[hba[i]->major] = 0;
		release_io_mem(hba[i]);
		free_hba(i);
                printk( KERN_ERR "cciss: out of memory");
		return -1;
	}

	/* Initialize the pdev driver private data. 
		have it point to hba[i].  */
	pci_set_drvdata(pdev, hba[i]);
	/* command and error info recs zeroed out before 
			they are used */
        memset(hba[i]->cmd_pool_bits, 0, ((NR_CMDS+31)/32)*sizeof(__u32));

#ifdef CCISS_DEBUG	
	printk(KERN_DEBUG "Scanning for drives on controller cciss%d\n",i);
#endif /* CCISS_DEBUG */

	cciss_getgeometry(i);

	cciss_find_non_disk_devices(i);	/* find our tape drives, if any */

	/* Turn the interrupts on so we can service requests */
	hba[i]->access.set_intr_mask(hba[i], CCISS_INTR_ON);

	cciss_procinit(i);

	q = BLK_DEFAULT_QUEUE(hba[i]->major);
	q->queuedata = hba[i];
	blk_init_queue(q, do_cciss_request);
#if 0
	// XXX SMH; no bounce support for us yet 
	blk_queue_bounce_limit(q, hba[i]->pdev->dma_mask);
#endif
	blk_queue_headactive(q, 0);		

	/* fill in the other Kernel structs */
	blksize_size[hba[i]->major] = hba[i]->blocksizes;
        hardsect_size[hba[i]->major] = hba[i]->hardsizes;
        read_ahead[hba[i]->major] = READ_AHEAD;

	/* Set the pointers to queue functions */ 
	q->back_merge_fn = cpq_back_merge_fn;
        q->front_merge_fn = cpq_front_merge_fn;
        q->merge_requests_fn = cpq_merge_requests_fn;


	/* Fill in the gendisk data */ 	
	hba[i]->gendisk.major = hba[i]->major;
	hba[i]->gendisk.major_name = "cciss";
	hba[i]->gendisk.minor_shift = NWD_SHIFT;
	hba[i]->gendisk.max_p = MAX_PART;
	hba[i]->gendisk.part = hba[i]->hd;
	hba[i]->gendisk.sizes = hba[i]->sizes;
	hba[i]->gendisk.nr_real = hba[i]->highest_lun+1;
	hba[i]->gendisk.fops = &cciss_fops;

	/* Get on the disk list */ 
	add_gendisk(&(hba[i]->gendisk));

	cciss_geninit(i);
	for(j=0; j<NWD; j++)
		register_disk(&(hba[i]->gendisk),
			MKDEV(hba[i]->major, j <<4), 
			MAX_PART, &cciss_fops, 
			hba[i]->drv[j].nr_blocks);

	cciss_register_scsi(i, 1);  /* hook ourself into SCSI subsystem */

	return 1;
}

static void __devexit cciss_remove_one (struct pci_dev *pdev)
{
	ctlr_info_t *tmp_ptr;
	int i;
	char flush_buf[4];
	int return_code; 

	if (pci_get_drvdata(pdev) == NULL) {
		printk( KERN_ERR "cciss: Unable to remove device \n");
		return;
	}
	tmp_ptr = pci_get_drvdata(pdev);
	i = tmp_ptr->ctlr;
	if (hba[i] == NULL) {
		printk(KERN_ERR "cciss: device appears to "
			"already be removed \n");
		return;
	}
	kill_monitor_thread(hba[i]);
	/* no sense in trying to flush a dead board's cache. */
	if (CTLR_IS_ALIVE(hba[i])) {
		/* Turn board interrupts off and flush the cache */
		/* write all data in the battery backed cache to disks */
 	memset(flush_buf, 0, 4);
		return_code = sendcmd(CCISS_CACHE_FLUSH, i, flush_buf,
					4, 0, 0, 0, NULL);
		if (return_code != IO_OK)
 		printk(KERN_WARNING 
				"cciss%d: Error flushing cache\n", i);
 	}
	free_irq(hba[i]->intr, hba[i]);
	pci_set_drvdata(pdev, NULL);
	iounmap((void*)hba[i]->vaddr);
	cciss_unregister_scsi(i);  /* unhook from SCSI subsystem */
	unregister_blkdev(hba[i]->major, hba[i]->devname);
	map_major_to_ctlr[hba[i]->major] = 0;
	//remove_proc_entry(hba[i]->devname, proc_cciss);	
	

	/* remove it from the disk list */
	del_gendisk(&(hba[i]->gendisk));

	pci_free_consistent(hba[i]->pdev, NR_CMDS * sizeof(CommandList_struct), 
		hba[i]->cmd_pool, hba[i]->cmd_pool_dhandle);
	pci_free_consistent(hba[i]->pdev, NR_CMDS * sizeof( ErrorInfo_struct),
		hba[i]->errinfo_pool, hba[i]->errinfo_pool_dhandle);
	kfree(hba[i]->cmd_pool_bits);
	release_io_mem(hba[i]);
	free_hba(i);
}	

static struct pci_driver cciss_pci_driver = {
	 name:   "cciss",
	probe:  cciss_init_one,
	remove:  __devexit_p(cciss_remove_one),
	id_table:  cciss_pci_device_id, /* id_table */
};

/*
*  This is it.  Register the PCI driver information for the cards we control
*  the OS will call our registered routines when it finds one of our cards. 
*/
int __init cciss_init(void)
{

/*	printk(KERN_INFO DRIVER_NAME "\n");*/
	/* Register for out PCI devices */
	return pci_module_init(&cciss_pci_driver);
}

EXPORT_NO_SYMBOLS;
static int __init init_cciss_module(void)
{

	return cciss_init();
}

static void __exit cleanup_cciss_module(void)
{
	int i;

	pci_unregister_driver(&cciss_pci_driver);
	/* double check that all controller entrys have been removed */
	for (i=0; i< MAX_CTLR; i++) {
		if (hba[i] != NULL) {
			printk(KERN_WARNING "cciss: had to remove"
					" controller %d\n", i);
			cciss_remove_one(hba[i]->pdev);
		}
	}
	//remove_proc_entry("cciss", proc_root_driver);
}

module_init(init_cciss_module);
module_exit(cleanup_cciss_module);<|MERGE_RESOLUTION|>--- conflicted
+++ resolved
@@ -442,25 +442,6 @@
     xen_disk_t *xd = &xdi->disks[xdi->count];
 
 
-<<<<<<< HEAD
-    /* Bail if there is no controller. */
-    if ( hba[ctlr] == NULL )
-        return;
-
-    /* Loop through each real device */ 
-    for(i=0; i < NWD; i++) {
-	
-        drv = &(hba[ctlr]->drv[i]);
-	
-	if (!(drv->nr_blocks))
-            continue;
-
-	if ( xdi->count == xdi->max )
-	    BUG();
-
-	hba[ctlr]->hd[i << NWD_SHIFT].nr_sects = 
-	    hba[ctlr]->sizes[i << NWD_SHIFT] = drv->nr_blocks;
-=======
     for(ctlr = 0; ctlr < MAX_CTLR; ctlr++) { 
 
 	if(hba[ctlr] != NULL) { 
@@ -476,7 +457,6 @@
 		if ( xdi->count == xdi->max )
 		    BUG();
 	
->>>>>>> 17967e52
 	
 		hba[ctlr]->hd[i << NWD_SHIFT].nr_sects = 
 		    hba[ctlr]->sizes[i << NWD_SHIFT] = drv->nr_blocks;
@@ -3436,7 +3416,7 @@
 int __init cciss_init(void)
 {
 
-/*	printk(KERN_INFO DRIVER_NAME "\n");*/
+	printk(KERN_INFO DRIVER_NAME "\n");
 	/* Register for out PCI devices */
 	return pci_module_init(&cciss_pci_driver);
 }
