/******************************************************************************
 * arch/x86/mm.c
 * 
 * Copyright (c) 2002-2005 K A Fraser
 * Copyright (c) 2004 Christian Limpach
 * 
 * This program is free software; you can redistribute it and/or modify
 * it under the terms of the GNU General Public License as published by
 * the Free Software Foundation; either version 2 of the License, or
 * (at your option) any later version.
 * 
 * This program is distributed in the hope that it will be useful,
 * but WITHOUT ANY WARRANTY; without even the implied warranty of
 * MERCHANTABILITY or FITNESS FOR A PARTICULAR PURPOSE.  See the
 * GNU General Public License for more details.
 * 
 * You should have received a copy of the GNU General Public License
 * along with this program; if not, write to the Free Software
 * Foundation, Inc., 59 Temple Place, Suite 330, Boston, MA  02111-1307  USA
 */

/*
 * A description of the x86 page table API:
 * 
 * Domains trap to do_mmu_update with a list of update requests.
 * This is a list of (ptr, val) pairs, where the requested operation
 * is *ptr = val.
 * 
 * Reference counting of pages:
 * ----------------------------
 * Each page has two refcounts: tot_count and type_count.
 * 
 * TOT_COUNT is the obvious reference count. It counts all uses of a
 * physical page frame by a domain, including uses as a page directory,
 * a page table, or simple mappings via a PTE. This count prevents a
 * domain from releasing a frame back to the free pool when it still holds
 * a reference to it.
 * 
 * TYPE_COUNT is more subtle. A frame can be put to one of three
 * mutually-exclusive uses: it might be used as a page directory, or a
 * page table, or it may be mapped writable by the domain [of course, a
 * frame may not be used in any of these three ways!].
 * So, type_count is a count of the number of times a frame is being 
 * referred to in its current incarnation. Therefore, a page can only
 * change its type when its type count is zero.
 * 
 * Pinning the page type:
 * ----------------------
 * The type of a page can be pinned/unpinned with the commands
 * MMUEXT_[UN]PIN_L?_TABLE. Each page can be pinned exactly once (that is,
 * pinning is not reference counted, so it can't be nested).
 * This is useful to prevent a page's type count falling to zero, at which
 * point safety checks would need to be carried out next time the count
 * is increased again.
 * 
 * A further note on writable page mappings:
 * -----------------------------------------
 * For simplicity, the count of writable mappings for a page may not
 * correspond to reality. The 'writable count' is incremented for every
 * PTE which maps the page with the _PAGE_RW flag set. However, for
 * write access to be possible the page directory entry must also have
 * its _PAGE_RW bit set. We do not check this as it complicates the 
 * reference counting considerably [consider the case of multiple
 * directory entries referencing a single page table, some with the RW
 * bit set, others not -- it starts getting a bit messy].
 * In normal use, this simplification shouldn't be a problem.
 * However, the logic can be added if required.
 * 
 * One more note on read-only page mappings:
 * -----------------------------------------
 * We want domains to be able to map pages for read-only access. The
 * main reason is that page tables and directories should be readable
 * by a domain, but it would not be safe for them to be writable.
 * However, domains have free access to rings 1 & 2 of the Intel
 * privilege model. In terms of page protection, these are considered
 * to be part of 'supervisor mode'. The WP bit in CR0 controls whether
 * read-only restrictions are respected in supervisor mode -- if the 
 * bit is clear then any mapped page is writable.
 * 
 * We get round this by always setting the WP bit and disallowing 
 * updates to it. This is very unlikely to cause a problem for guest
 * OS's, which will generally use the WP bit to simplify copy-on-write
 * implementation (in that case, OS wants a fault when it writes to
 * an application-supplied buffer).
 */

#include <xen/config.h>
#include <xen/init.h>
#include <xen/kernel.h>
#include <xen/lib.h>
#include <xen/mm.h>
#include <xen/sched.h>
#include <xen/errno.h>
#include <xen/perfc.h>
#include <xen/irq.h>
#include <xen/softirq.h>
#include <xen/domain_page.h>
#include <xen/event.h>
#include <xen/iocap.h>
#include <asm/shadow.h>
#include <asm/page.h>
#include <asm/flushtlb.h>
#include <asm/io.h>
#include <asm/uaccess.h>
#include <asm/ldt.h>
#include <asm/x86_emulate.h>

#ifdef VERBOSE
#define MEM_LOG(_f, _a...)                           \
  printk("DOM%u: (file=mm.c, line=%d) " _f "\n", \
         current->domain->domain_id , __LINE__ , ## _a )
#else
#define MEM_LOG(_f, _a...) ((void)0)
#endif

/*
 * Both do_mmuext_op() and do_mmu_update():
 * We steal the m.s.b. of the @count parameter to indicate whether this
 * invocation of do_mmu_update() is resuming a previously preempted call.
 */
#define MMU_UPDATE_PREEMPTED          (~(~0U>>1))

static void free_l2_table(struct pfn_info *page);
static void free_l1_table(struct pfn_info *page);

static int mod_l2_entry(l2_pgentry_t *, l2_pgentry_t, unsigned long,
                        unsigned long type);
static int mod_l1_entry(l1_pgentry_t *, l1_pgentry_t);

/* Used to defer flushing of memory structures. */
static struct {
#define DOP_FLUSH_TLB      (1<<0) /* Flush the local TLB.                    */
#define DOP_FLUSH_ALL_TLBS (1<<1) /* Flush TLBs of all VCPUs of current dom. */
#define DOP_RELOAD_LDT     (1<<2) /* Reload the LDT shadow mapping.          */
    unsigned int   deferred_ops;
    /* If non-NULL, specifies a foreign subject domain for some operations. */
    struct domain *foreign;
} __cacheline_aligned percpu_info[NR_CPUS];

/*
 * Returns the current foreign domain; defaults to the currently-executing
 * domain if a foreign override hasn't been specified.
 */
#define FOREIGNDOM (percpu_info[smp_processor_id()].foreign ?: current->domain)

/* Private domain structs for DOMID_XEN and DOMID_IO. */
static struct domain *dom_xen, *dom_io;

/* Frame table and its size in pages. */
struct pfn_info *frame_table;
unsigned long max_page;
unsigned long total_pages;

void __init init_frametable(void)
{
    unsigned long nr_pages, page_step, i, pfn;

    frame_table = (struct pfn_info *)FRAMETABLE_VIRT_START;

    nr_pages  = PFN_UP(max_page * sizeof(*frame_table));
    page_step = (1 << L2_PAGETABLE_SHIFT) >> PAGE_SHIFT;

    for ( i = 0; i < nr_pages; i += page_step )
    {
        pfn = alloc_boot_pages(min(nr_pages - i, page_step), page_step);
        if ( pfn == 0 )
            panic("Not enough memory for frame table\n");
        map_pages_to_xen(
            FRAMETABLE_VIRT_START + (i << PAGE_SHIFT),
            pfn, page_step, PAGE_HYPERVISOR);
    }

    memset(frame_table, 0, nr_pages << PAGE_SHIFT);
}

void arch_init_memory(void)
{
    extern void subarch_init_memory(struct domain *);

    unsigned long i, pfn, rstart_pfn, rend_pfn;
    struct pfn_info *page;

    memset(percpu_info, 0, sizeof(percpu_info));

    /*
     * Initialise our DOMID_XEN domain.
     * Any Xen-heap pages that we will allow to be mapped will have
     * their domain field set to dom_xen.
     */
    dom_xen = alloc_domain();
    atomic_set(&dom_xen->refcnt, 1);
    dom_xen->domain_id = DOMID_XEN;

    /*
     * Initialise our DOMID_IO domain.
     * This domain owns I/O pages that are within the range of the pfn_info
     * array. Mappings occur at the priv of the caller.
     */
    dom_io = alloc_domain();
    atomic_set(&dom_io->refcnt, 1);
    dom_io->domain_id = DOMID_IO;

    /* First 1MB of RAM is historically marked as I/O. */
    for ( i = 0; i < 0x100; i++ )
    {
        page = pfn_to_page(i);
        page->count_info        = PGC_allocated | 1;
        page->u.inuse.type_info = PGT_writable_page | PGT_validated | 1;
        page_set_owner(page, dom_io);
    }
 
    /* Any areas not specified as RAM by the e820 map are considered I/O. */
    for ( i = 0, pfn = 0; i < e820.nr_map; i++ )
    {
        if ( e820.map[i].type != E820_RAM )
            continue;
        /* Every page from cursor to start of next RAM region is I/O. */
        rstart_pfn = PFN_UP(e820.map[i].addr);
        rend_pfn   = PFN_DOWN(e820.map[i].addr + e820.map[i].size);
        for ( ; pfn < rstart_pfn; pfn++ )
        {
            BUG_ON(!pfn_valid(pfn));
            page = pfn_to_page(pfn);
            page->count_info        = PGC_allocated | 1;
            page->u.inuse.type_info = PGT_writable_page | PGT_validated | 1;
            page_set_owner(page, dom_io);
        }
        /* Skip the RAM region. */
        pfn = rend_pfn;
    }
    BUG_ON(pfn != max_page);

    subarch_init_memory(dom_xen);
}

void write_ptbase(struct vcpu *v)
{
    write_cr3(pagetable_get_paddr(v->arch.monitor_table));
}

void invalidate_shadow_ldt(struct vcpu *v)
{
    int i;
    unsigned long pfn;
    struct pfn_info *page;
    
    if ( v->arch.shadow_ldt_mapcnt == 0 )
        return;

    v->arch.shadow_ldt_mapcnt = 0;

    for ( i = 16; i < 32; i++ )
    {
        pfn = l1e_get_pfn(v->arch.perdomain_ptes[i]);
        if ( pfn == 0 ) continue;
        v->arch.perdomain_ptes[i] = l1e_empty();
        page = pfn_to_page(pfn);
        ASSERT_PAGE_IS_TYPE(page, PGT_ldt_page);
        ASSERT_PAGE_IS_DOMAIN(page, v->domain);
        put_page_and_type(page);
    }

    /* Dispose of the (now possibly invalid) mappings from the TLB.  */
    percpu_info[v->processor].deferred_ops |= DOP_FLUSH_TLB | DOP_RELOAD_LDT;
}


static int alloc_segdesc_page(struct pfn_info *page)
{
    struct desc_struct *descs;
    int i;

    descs = map_domain_page(page_to_pfn(page));

    for ( i = 0; i < 512; i++ )
        if ( unlikely(!check_descriptor(&descs[i])) )
            goto fail;

    unmap_domain_page(descs);
    return 1;

 fail:
    unmap_domain_page(descs);
    return 0;
}


/* Map shadow page at offset @off. */
int map_ldt_shadow_page(unsigned int off)
{
    struct vcpu *v = current;
    struct domain *d = v->domain;
    unsigned long gpfn, gmfn;
    l1_pgentry_t l1e, nl1e;
    unsigned long gva = v->arch.guest_context.ldt_base + (off << PAGE_SHIFT);
    int res;

#if defined(__x86_64__)
    /* If in user mode, switch to kernel mode just to read LDT mapping. */
    int user_mode = !(v->arch.flags & TF_kernel_mode);
#define TOGGLE_MODE() if ( user_mode ) toggle_guest_mode(v)
#elif defined(__i386__)
#define TOGGLE_MODE() ((void)0)
#endif

    BUG_ON(unlikely(in_irq()));

    shadow_sync_va(v, gva);

    TOGGLE_MODE();
    __copy_from_user(&l1e, &linear_pg_table[l1_linear_offset(gva)],
                     sizeof(l1e));
    TOGGLE_MODE();

    if ( unlikely(!(l1e_get_flags(l1e) & _PAGE_PRESENT)) )
        return 0;

    gpfn = l1e_get_pfn(l1e);
    gmfn = __gpfn_to_mfn(d, gpfn);
    if ( unlikely(!VALID_MFN(gmfn)) )
        return 0;

    res = get_page_and_type(pfn_to_page(gmfn), d, PGT_ldt_page);

    if ( !res && unlikely(shadow_mode_refcounts(d)) )
    {
        shadow_lock(d);
        shadow_remove_all_write_access(d, gpfn, gmfn);
        res = get_page_and_type(pfn_to_page(gmfn), d, PGT_ldt_page);
        shadow_unlock(d);
    }

    if ( unlikely(!res) )
        return 0;

    nl1e = l1e_from_pfn(gmfn, l1e_get_flags(l1e) | _PAGE_RW);

    v->arch.perdomain_ptes[off + 16] = nl1e;
    v->arch.shadow_ldt_mapcnt++;

    return 1;
}


static int get_page_from_pagenr(unsigned long page_nr, struct domain *d)
{
    struct pfn_info *page = pfn_to_page(page_nr);

    if ( unlikely(!pfn_valid(page_nr)) || unlikely(!get_page(page, d)) )
    {
        MEM_LOG("Could not get page ref for pfn %lx", page_nr);
        return 0;
    }

    return 1;
}


static int get_page_and_type_from_pagenr(unsigned long page_nr, 
                                         unsigned long type,
                                         struct domain *d)
{
    struct pfn_info *page = pfn_to_page(page_nr);

    if ( unlikely(!get_page_from_pagenr(page_nr, d)) )
        return 0;

    if ( unlikely(!get_page_type(page, type)) )
    {
        put_page(page);
        return 0;
    }

    return 1;
}

/*
 * We allow root tables to map each other (a.k.a. linear page tables). It
 * needs some special care with reference counts and access permissions:
 *  1. The mapping entry must be read-only, or the guest may get write access
 *     to its own PTEs.
 *  2. We must only bump the reference counts for an *already validated*
 *     L2 table, or we can end up in a deadlock in get_page_type() by waiting
 *     on a validation that is required to complete that validation.
 *  3. We only need to increment the reference counts for the mapped page
 *     frame if it is mapped by a different root table. This is sufficient and
 *     also necessary to allow validation of a root table mapping itself.
 */
static int 
get_linear_pagetable(
    root_pgentry_t re, unsigned long re_pfn, struct domain *d)
{
    unsigned long x, y;
    struct pfn_info *page;
    unsigned long pfn;

    ASSERT( !shadow_mode_refcounts(d) );

    if ( (root_get_flags(re) & _PAGE_RW) )
    {
        MEM_LOG("Attempt to create linear p.t. with write perms");
        return 0;
    }

    if ( (pfn = root_get_pfn(re)) != re_pfn )
    {
        /* Make sure the mapped frame belongs to the correct domain. */
        if ( unlikely(!get_page_from_pagenr(pfn, d)) )
            return 0;

        /*
         * Make sure that the mapped frame is an already-validated L2 table. 
         * If so, atomically increment the count (checking for overflow).
         */
        page = pfn_to_page(pfn);
        y = page->u.inuse.type_info;
        do {
            x = y;
            if ( unlikely((x & PGT_count_mask) == PGT_count_mask) ||
                 unlikely((x & (PGT_type_mask|PGT_validated)) != 
                          (PGT_root_page_table|PGT_validated)) )
            {
                put_page(page);
                return 0;
            }
        }
        while ( (y = cmpxchg(&page->u.inuse.type_info, x, x + 1)) != x );
    }

    return 1;
}

int
get_page_from_l1e(
    l1_pgentry_t l1e, struct domain *d)
{
    unsigned long mfn = l1e_get_pfn(l1e);
    struct pfn_info *page = pfn_to_page(mfn);
    int okay;

    if ( !(l1e_get_flags(l1e) & _PAGE_PRESENT) )
        return 1;

    if ( unlikely(l1e_get_flags(l1e) & L1_DISALLOW_MASK) )
    {
        MEM_LOG("Bad L1 flags %x", l1e_get_flags(l1e) & L1_DISALLOW_MASK);
        return 0;
    }

    if ( unlikely(!pfn_valid(mfn)) ||
         unlikely(page_get_owner(page) == dom_io) )
    {
        /* DOMID_IO reverts to caller for privilege checks. */
        if ( d == dom_io )
            d = current->domain;

        if ( !iomem_access_permitted(d, mfn, mfn) )
        {
            MEM_LOG("Non-privileged attempt to map I/O space %08lx", mfn);
            return 0;
        }

        /* No reference counting for out-of-range I/O pages. */
        if ( !pfn_valid(mfn) )
            return 1;

        d = dom_io;
    }

    okay = ((l1e_get_flags(l1e) & _PAGE_RW) ?
            get_page_and_type(page, d, PGT_writable_page) :
            get_page(page, d));
    if ( !okay )
    {
        MEM_LOG("Error getting mfn %lx (pfn %lx) from L1 entry %" PRIpte
                " for dom%d",
                mfn, get_pfn_from_mfn(mfn), l1e_get_intpte(l1e), d->domain_id);
    }

    return okay;
}


/* NB. Virtual address 'l2e' maps to a machine address within frame 'pfn'. */
static int 
get_page_from_l2e(
    l2_pgentry_t l2e, unsigned long pfn,
    struct domain *d, unsigned long vaddr)
{
    int rc;

    ASSERT(!shadow_mode_refcounts(d));

    if ( !(l2e_get_flags(l2e) & _PAGE_PRESENT) )
        return 1;

    if ( unlikely((l2e_get_flags(l2e) & L2_DISALLOW_MASK)) )
    {
        MEM_LOG("Bad L2 flags %x", l2e_get_flags(l2e) & L2_DISALLOW_MASK);
        return 0;
    }

    vaddr >>= L2_PAGETABLE_SHIFT;
    vaddr <<= PGT_va_shift;
    rc = get_page_and_type_from_pagenr(
        l2e_get_pfn(l2e), PGT_l1_page_table | vaddr, d);

#if CONFIG_PAGING_LEVELS == 2
    if ( unlikely(!rc) )
        rc = get_linear_pagetable(l2e, pfn, d);
#endif
    return rc;
}


#if CONFIG_PAGING_LEVELS >= 3

static int 
get_page_from_l3e(
    l3_pgentry_t l3e, unsigned long pfn,
    struct domain *d, unsigned long vaddr)
{
    int rc;

    ASSERT(!shadow_mode_refcounts(d));

    if ( !(l3e_get_flags(l3e) & _PAGE_PRESENT) )
        return 1;

    if ( unlikely((l3e_get_flags(l3e) & L3_DISALLOW_MASK)) )
    {
        MEM_LOG("Bad L3 flags %x", l3e_get_flags(l3e) & L3_DISALLOW_MASK);
        return 0;
    }

    vaddr >>= L3_PAGETABLE_SHIFT;
    vaddr <<= PGT_va_shift;
    rc = get_page_and_type_from_pagenr(
        l3e_get_pfn(l3e),
        PGT_l2_page_table | vaddr, d);
#if CONFIG_PAGING_LEVELS == 3
    if ( unlikely(!rc) )
        rc = get_linear_pagetable(l3e, pfn, d);
#endif
    return rc;
}

#endif /* 3 level */

#if CONFIG_PAGING_LEVELS >= 4

static int 
get_page_from_l4e(
    l4_pgentry_t l4e, unsigned long pfn, 
    struct domain *d, unsigned long vaddr)
{
    int rc;

    ASSERT( !shadow_mode_refcounts(d) );

    if ( !(l4e_get_flags(l4e) & _PAGE_PRESENT) )
        return 1;

    if ( unlikely((l4e_get_flags(l4e) & L4_DISALLOW_MASK)) )
    {
        MEM_LOG("Bad L4 flags %x", l4e_get_flags(l4e) & L4_DISALLOW_MASK);
        return 0;
    }

    vaddr >>= L4_PAGETABLE_SHIFT;
    vaddr <<= PGT_va_shift;
    rc = get_page_and_type_from_pagenr(
        l4e_get_pfn(l4e), 
        PGT_l3_page_table | vaddr, d);

    if ( unlikely(!rc) )
        rc = get_linear_pagetable(l4e, pfn, d);

    return rc;
}

#endif /* 4 level */


void put_page_from_l1e(l1_pgentry_t l1e, struct domain *d)
{
    unsigned long    pfn  = l1e_get_pfn(l1e);
    struct pfn_info *page = pfn_to_page(pfn);
    struct domain   *e;
    struct vcpu     *v;

    if ( !(l1e_get_flags(l1e) & _PAGE_PRESENT) || !pfn_valid(pfn) )
        return;

    e = page_get_owner(page);

    /*
     * Check if this is a mapping that was established via a grant reference.
     * If it was then we should not be here: we require that such mappings are
     * explicitly destroyed via the grant-table interface.
     * 
     * The upshot of this is that the guest can end up with active grants that
     * it cannot destroy (because it no longer has a PTE to present to the
     * grant-table interface). This can lead to subtle hard-to-catch bugs,
     * hence a special grant PTE flag can be enabled to catch the bug early.
     * 
     * (Note that the undestroyable active grants are not a security hole in
     * Xen. All active grants can safely be cleaned up when the domain dies.)
     */
    if ( (l1e_get_flags(l1e) & _PAGE_GNTTAB) &&
         !(d->domain_flags & (DOMF_shutdown|DOMF_dying)) )
    {
        MEM_LOG("Attempt to implicitly unmap a granted PTE %" PRIpte,
                l1e_get_intpte(l1e));
        domain_crash(d);
    }

    if ( l1e_get_flags(l1e) & _PAGE_RW )
    {
        put_page_and_type(page);
    }
    else
    {
        /* We expect this is rare so we blow the entire shadow LDT. */
        if ( unlikely(((page->u.inuse.type_info & PGT_type_mask) == 
                       PGT_ldt_page)) &&
             unlikely(((page->u.inuse.type_info & PGT_count_mask) != 0)) &&
             (d == e) )
        {
            for_each_vcpu ( d, v )
                invalidate_shadow_ldt(v);
        }
        put_page(page);
    }
}


/*
 * NB. Virtual address 'l2e' maps to a machine address within frame 'pfn'.
 * Note also that this automatically deals correctly with linear p.t.'s.
 */
static void put_page_from_l2e(l2_pgentry_t l2e, unsigned long pfn)
{
    if ( (l2e_get_flags(l2e) & _PAGE_PRESENT) && 
         (l2e_get_pfn(l2e) != pfn) )
        put_page_and_type(pfn_to_page(l2e_get_pfn(l2e)));
}


#if CONFIG_PAGING_LEVELS >= 3

static void put_page_from_l3e(l3_pgentry_t l3e, unsigned long pfn)
{
    if ( (l3e_get_flags(l3e) & _PAGE_PRESENT) && 
         (l3e_get_pfn(l3e) != pfn) )
        put_page_and_type(pfn_to_page(l3e_get_pfn(l3e)));
}

#endif

#if CONFIG_PAGING_LEVELS >= 4

static void put_page_from_l4e(l4_pgentry_t l4e, unsigned long pfn)
{
    if ( (l4e_get_flags(l4e) & _PAGE_PRESENT) && 
         (l4e_get_pfn(l4e) != pfn) )
        put_page_and_type(pfn_to_page(l4e_get_pfn(l4e)));
}

#endif


static int alloc_l1_table(struct pfn_info *page)
{
    struct domain *d = page_get_owner(page);
    unsigned long  pfn = page_to_pfn(page);
    l1_pgentry_t  *pl1e;
    int            i;

    ASSERT(!shadow_mode_refcounts(d));

    pl1e = map_domain_page(pfn);

    for ( i = 0; i < L1_PAGETABLE_ENTRIES; i++ )
        if ( is_guest_l1_slot(i) &&
             unlikely(!get_page_from_l1e(pl1e[i], d)) )
            goto fail;

    unmap_domain_page(pl1e);
    return 1;

 fail:
    MEM_LOG("Failure in alloc_l1_table: entry %d", i);
    while ( i-- > 0 )
        if ( is_guest_l1_slot(i) )
            put_page_from_l1e(pl1e[i], d);

    unmap_domain_page(pl1e);
    return 0;
}

#ifdef CONFIG_X86_PAE
static int create_pae_xen_mappings(l3_pgentry_t *pl3e)
{
    struct pfn_info *page;
    l2_pgentry_t    *pl2e;
    l3_pgentry_t     l3e3;
    int              i;

    pl3e = (l3_pgentry_t *)((unsigned long)pl3e & PAGE_MASK);

    /* 3rd L3 slot contains L2 with Xen-private mappings. It *must* exist. */
    l3e3 = pl3e[3];
    if ( !(l3e_get_flags(l3e3) & _PAGE_PRESENT) )
    {
        MEM_LOG("PAE L3 3rd slot is empty");
        return 0;
    }

    /*
     * The Xen-private mappings include linear mappings. The L2 thus cannot
     * be shared by multiple L3 tables. The test here is adequate because:
     *  1. Cannot appear in slots != 3 because the page would then then have
     *     unknown va backpointer, which get_page_type() explicitly disallows.
     *  2. Cannot appear in another page table's L3:
     *     a. alloc_l3_table() calls this function and this check will fail
     *     b. mod_l3_entry() disallows updates to slot 3 in an existing table
     */
    page = l3e_get_page(l3e3);
    BUG_ON(page->u.inuse.type_info & PGT_pinned);
    BUG_ON((page->u.inuse.type_info & PGT_count_mask) == 0);
    if ( (page->u.inuse.type_info & PGT_count_mask) != 1 )
    {
        MEM_LOG("PAE L3 3rd slot is shared");
        return 0;
    }

    /* Xen private mappings. */
    pl2e = map_domain_page(l3e_get_pfn(l3e3));
    memcpy(&pl2e[L2_PAGETABLE_FIRST_XEN_SLOT & (L2_PAGETABLE_ENTRIES-1)],
           &idle_pg_table_l2[L2_PAGETABLE_FIRST_XEN_SLOT],
           L2_PAGETABLE_XEN_SLOTS * sizeof(l2_pgentry_t));
    for ( i = 0; i < PDPT_L2_ENTRIES; i++ )
        pl2e[l2_table_offset(PERDOMAIN_VIRT_START) + i] =
            l2e_from_page(
                virt_to_page(page_get_owner(page)->arch.mm_perdomain_pt) + i,
                __PAGE_HYPERVISOR);
    for ( i = 0; i < (LINEARPT_MBYTES >> (L2_PAGETABLE_SHIFT - 20)); i++ )
        pl2e[l2_table_offset(LINEAR_PT_VIRT_START) + i] =
            (l3e_get_flags(pl3e[i]) & _PAGE_PRESENT) ?
            l2e_from_pfn(l3e_get_pfn(pl3e[i]), __PAGE_HYPERVISOR) :
        l2e_empty();
    unmap_domain_page(pl2e);

    return 1;
}

static inline int l1_backptr(
    unsigned long *backptr, unsigned long offset_in_l2, unsigned long l2_type)
{
    unsigned long l2_backptr = l2_type & PGT_va_mask;
    BUG_ON(l2_backptr == PGT_va_unknown);
    if ( l2_backptr == PGT_va_mutable )
        return 0;
    *backptr = 
        ((l2_backptr >> PGT_va_shift) << L3_PAGETABLE_SHIFT) | 
        (offset_in_l2 << L2_PAGETABLE_SHIFT);
    return 1;
}

#elif CONFIG_X86_64
# define create_pae_xen_mappings(pl3e) (1)

static inline int l1_backptr(
    unsigned long *backptr, unsigned long offset_in_l2, unsigned long l2_type)
{
    unsigned long l2_backptr = l2_type & PGT_va_mask;
    BUG_ON(l2_backptr == PGT_va_unknown);

    *backptr = ((l2_backptr >> PGT_va_shift) << L3_PAGETABLE_SHIFT) | 
        (offset_in_l2 << L2_PAGETABLE_SHIFT);
    return 1;
}

static inline int l2_backptr(
    unsigned long *backptr, unsigned long offset_in_l3, unsigned long l3_type)
{
    unsigned long l3_backptr = l3_type & PGT_va_mask;
    BUG_ON(l3_backptr == PGT_va_unknown);

    *backptr = ((l3_backptr >> PGT_va_shift) << L4_PAGETABLE_SHIFT) | 
        (offset_in_l3 << L3_PAGETABLE_SHIFT);
    return 1;
}

static inline int l3_backptr(
    unsigned long *backptr, unsigned long offset_in_l4, unsigned long l4_type)
{
    unsigned long l4_backptr = l4_type & PGT_va_mask;
    BUG_ON(l4_backptr == PGT_va_unknown);

    *backptr = (offset_in_l4 << L4_PAGETABLE_SHIFT);
    return 1;
}
#else
# define create_pae_xen_mappings(pl3e) (1)
# define l1_backptr(bp,l2o,l2t) \
    ({ *(bp) = (unsigned long)(l2o) << L2_PAGETABLE_SHIFT; 1; })
#endif

static int alloc_l2_table(struct pfn_info *page, unsigned long type)
{
    struct domain *d = page_get_owner(page);
    unsigned long  pfn = page_to_pfn(page);
    unsigned long  vaddr;
    l2_pgentry_t  *pl2e;
    int            i;

    /* See the code in shadow_promote() to understand why this is here. */
    if ( (PGT_base_page_table == PGT_l2_page_table) &&
         unlikely(shadow_mode_refcounts(d)) )
        return 1;
    ASSERT(!shadow_mode_refcounts(d));
    
    pl2e = map_domain_page(pfn);

    for ( i = 0; i < L2_PAGETABLE_ENTRIES; i++ )
    {
        if ( !l1_backptr(&vaddr, i, type) )
            goto fail;
        if ( is_guest_l2_slot(type, i) &&
             unlikely(!get_page_from_l2e(pl2e[i], pfn, d, vaddr)) )
            goto fail;
    }

#if CONFIG_PAGING_LEVELS == 2
    /* Xen private mappings. */
    memcpy(&pl2e[L2_PAGETABLE_FIRST_XEN_SLOT],
           &idle_pg_table[L2_PAGETABLE_FIRST_XEN_SLOT],
           L2_PAGETABLE_XEN_SLOTS * sizeof(l2_pgentry_t));
    pl2e[l2_table_offset(LINEAR_PT_VIRT_START)] =
        l2e_from_pfn(pfn, __PAGE_HYPERVISOR);
    for ( i = 0; i < PDPT_L2_ENTRIES; i++ )
        pl2e[l2_table_offset(PERDOMAIN_VIRT_START) + i] =
            l2e_from_page(
                virt_to_page(page_get_owner(page)->arch.mm_perdomain_pt) + i,
                __PAGE_HYPERVISOR);
#endif

    unmap_domain_page(pl2e);
    return 1;

 fail:
    MEM_LOG("Failure in alloc_l2_table: entry %d", i);
    while ( i-- > 0 )
        if ( is_guest_l2_slot(type, i) )
            put_page_from_l2e(pl2e[i], pfn);

    unmap_domain_page(pl2e);
    return 0;
}


#if CONFIG_PAGING_LEVELS >= 3
static int alloc_l3_table(struct pfn_info *page, unsigned long type)
{
    struct domain *d = page_get_owner(page);
    unsigned long  pfn = page_to_pfn(page);
    unsigned long  vaddr;
    l3_pgentry_t  *pl3e;
    int            i;

    ASSERT(!shadow_mode_refcounts(d));

#ifdef CONFIG_X86_PAE
    if ( pfn >= 0x100000 )
    {
        MEM_LOG("PAE pgd must be below 4GB (0x%lx >= 0x100000)", pfn);
        return 0;
    }
#endif

    pl3e = map_domain_page(pfn);
    for ( i = 0; i < L3_PAGETABLE_ENTRIES; i++ )
    {
#if CONFIG_PAGING_LEVELS >= 4
        if ( !l2_backptr(&vaddr, i, type) )
            goto fail;
#else
        vaddr = (unsigned long)i << L3_PAGETABLE_SHIFT;
#endif
        if ( is_guest_l3_slot(i) &&
             unlikely(!get_page_from_l3e(pl3e[i], pfn, d, vaddr)) )
            goto fail;
    }

    if ( !create_pae_xen_mappings(pl3e) )
        goto fail;

    unmap_domain_page(pl3e);
    return 1;

 fail:
    MEM_LOG("Failure in alloc_l3_table: entry %d", i);
    while ( i-- > 0 )
        if ( is_guest_l3_slot(i) )
            put_page_from_l3e(pl3e[i], pfn);

    unmap_domain_page(pl3e);
    return 0;
}
#else
#define alloc_l3_table(page, type) (0)
#endif

#if CONFIG_PAGING_LEVELS >= 4
static int alloc_l4_table(struct pfn_info *page, unsigned long type)
{
    struct domain *d = page_get_owner(page);
    unsigned long  pfn = page_to_pfn(page);
    l4_pgentry_t  *pl4e = page_to_virt(page);
    unsigned long vaddr;
    int            i;

    /* See the code in shadow_promote() to understand why this is here. */
    if ( (PGT_base_page_table == PGT_l4_page_table) &&
         shadow_mode_refcounts(d) )
        return 1;
    ASSERT(!shadow_mode_refcounts(d));

    for ( i = 0; i < L4_PAGETABLE_ENTRIES; i++ )
    {
        if ( !l3_backptr(&vaddr, i, type) )
            goto fail;

        if ( is_guest_l4_slot(i) &&
             unlikely(!get_page_from_l4e(pl4e[i], pfn, d, vaddr)) )
            goto fail;
    }

    /* Xen private mappings. */
    memcpy(&pl4e[ROOT_PAGETABLE_FIRST_XEN_SLOT],
           &idle_pg_table[ROOT_PAGETABLE_FIRST_XEN_SLOT],
           ROOT_PAGETABLE_XEN_SLOTS * sizeof(l4_pgentry_t));
    pl4e[l4_table_offset(LINEAR_PT_VIRT_START)] =
        l4e_from_pfn(pfn, __PAGE_HYPERVISOR);
    pl4e[l4_table_offset(PERDOMAIN_VIRT_START)] =
        l4e_from_page(
            virt_to_page(page_get_owner(page)->arch.mm_perdomain_l3),
            __PAGE_HYPERVISOR);

    return 1;

 fail:
    MEM_LOG("Failure in alloc_l4_table: entry %d", i);
    while ( i-- > 0 )
        if ( is_guest_l4_slot(i) )
            put_page_from_l4e(pl4e[i], pfn);

    return 0;
}
#else
#define alloc_l4_table(page, type) (0)
#endif


static void free_l1_table(struct pfn_info *page)
{
    struct domain *d = page_get_owner(page);
    unsigned long pfn = page_to_pfn(page);
    l1_pgentry_t *pl1e;
    int i;

    pl1e = map_domain_page(pfn);

    for ( i = 0; i < L1_PAGETABLE_ENTRIES; i++ )
        if ( is_guest_l1_slot(i) )
            put_page_from_l1e(pl1e[i], d);

    unmap_domain_page(pl1e);
}


static void free_l2_table(struct pfn_info *page)
{
    unsigned long pfn = page_to_pfn(page);
    l2_pgentry_t *pl2e;
    int i;

    pl2e = map_domain_page(pfn);

    for ( i = 0; i < L2_PAGETABLE_ENTRIES; i++ )
        if ( is_guest_l2_slot(page->u.inuse.type_info, i) )
            put_page_from_l2e(pl2e[i], pfn);

    unmap_domain_page(pl2e);
}


#if CONFIG_PAGING_LEVELS >= 3

static void free_l3_table(struct pfn_info *page)
{
    unsigned long pfn = page_to_pfn(page);
    l3_pgentry_t *pl3e;
    int           i;

    pl3e = map_domain_page(pfn);

    for ( i = 0; i < L3_PAGETABLE_ENTRIES; i++ )
        if ( is_guest_l3_slot(i) )
            put_page_from_l3e(pl3e[i], pfn);

    unmap_domain_page(pl3e);
}

#endif

#if CONFIG_PAGING_LEVELS >= 4

static void free_l4_table(struct pfn_info *page)
{
    unsigned long pfn = page_to_pfn(page);
    l4_pgentry_t *pl4e = page_to_virt(page);
    int           i;

    for ( i = 0; i < L4_PAGETABLE_ENTRIES; i++ )
        if ( is_guest_l4_slot(i) )
            put_page_from_l4e(pl4e[i], pfn);
}

#endif

static inline int update_l1e(l1_pgentry_t *pl1e, 
                             l1_pgentry_t  ol1e, 
                             l1_pgentry_t  nl1e)
{
    intpte_t o = l1e_get_intpte(ol1e);
    intpte_t n = l1e_get_intpte(nl1e);

    if ( unlikely(cmpxchg_user(pl1e, o, n) != 0) ||
         unlikely(o != l1e_get_intpte(ol1e)) )
    {
        MEM_LOG("Failed to update %" PRIpte " -> %" PRIpte
                ": saw %" PRIpte,
                l1e_get_intpte(ol1e),
                l1e_get_intpte(nl1e),
                o);
        return 0;
    }
    return 1;
}


/* Update the L1 entry at pl1e to new value nl1e. */
static int mod_l1_entry(l1_pgentry_t *pl1e, l1_pgentry_t nl1e)
{
    l1_pgentry_t ol1e;
    struct domain *d = current->domain;

    if ( unlikely(__copy_from_user(&ol1e, pl1e, sizeof(ol1e)) != 0) )
        return 0;

    if ( unlikely(shadow_mode_refcounts(d)) )
        return update_l1e(pl1e, ol1e, nl1e);

    if ( l1e_get_flags(nl1e) & _PAGE_PRESENT )
    {
        if ( unlikely(l1e_get_flags(nl1e) & L1_DISALLOW_MASK) )
        {
            MEM_LOG("Bad L1 flags %x",
                    l1e_get_flags(nl1e) & L1_DISALLOW_MASK);
            return 0;
        }

        /* Fast path for identical mapping, r/w and presence. */
        if ( !l1e_has_changed(ol1e, nl1e, _PAGE_RW | _PAGE_PRESENT))
            return update_l1e(pl1e, ol1e, nl1e);

        if ( unlikely(!get_page_from_l1e(nl1e, FOREIGNDOM)) )
            return 0;
        
        if ( unlikely(!update_l1e(pl1e, ol1e, nl1e)) )
        {
            put_page_from_l1e(nl1e, d);
            return 0;
        }
    }
    else
    {
        if ( unlikely(!update_l1e(pl1e, ol1e, nl1e)) )
            return 0;
    }

    put_page_from_l1e(ol1e, d);
    return 1;
}

#define UPDATE_ENTRY(_t,_p,_o,_n) ({                                    \
    intpte_t __o = cmpxchg((intpte_t *)(_p),                            \
                           _t ## e_get_intpte(_o),                      \
                           _t ## e_get_intpte(_n));                     \
    if ( __o != _t ## e_get_intpte(_o) )                                \
        MEM_LOG("Failed to update %" PRIpte " -> %" PRIpte              \
                ": saw %" PRIpte "",                                    \
                (_t ## e_get_intpte(_o)),                               \
                (_t ## e_get_intpte(_n)),                               \
                (__o));                                                 \
    (__o == _t ## e_get_intpte(_o)); })

/* Update the L2 entry at pl2e to new value nl2e. pl2e is within frame pfn. */
static int mod_l2_entry(l2_pgentry_t *pl2e, 
                        l2_pgentry_t nl2e, 
                        unsigned long pfn,
                        unsigned long type)
{
    l2_pgentry_t ol2e;
    unsigned long vaddr = 0;

    if ( unlikely(!is_guest_l2_slot(type,pgentry_ptr_to_slot(pl2e))) )
    {
        MEM_LOG("Illegal L2 update attempt in Xen-private area %p", pl2e);
        return 0;
    }

    if ( unlikely(__copy_from_user(&ol2e, pl2e, sizeof(ol2e)) != 0) )
        return 0;

    if ( l2e_get_flags(nl2e) & _PAGE_PRESENT )
    {
        if ( unlikely(l2e_get_flags(nl2e) & L2_DISALLOW_MASK) )
        {
            MEM_LOG("Bad L2 flags %x",
                    l2e_get_flags(nl2e) & L2_DISALLOW_MASK);
            return 0;
        }

        /* Fast path for identical mapping and presence. */
        if ( !l2e_has_changed(ol2e, nl2e, _PAGE_PRESENT))
            return UPDATE_ENTRY(l2, pl2e, ol2e, nl2e);

        if ( unlikely(!l1_backptr(&vaddr, pgentry_ptr_to_slot(pl2e), type)) ||
             unlikely(!get_page_from_l2e(nl2e, pfn, current->domain, vaddr)) )
            return 0;

        if ( unlikely(!UPDATE_ENTRY(l2, pl2e, ol2e, nl2e)) )
        {
            put_page_from_l2e(nl2e, pfn);
            return 0;
        }
    }
    else if ( unlikely(!UPDATE_ENTRY(l2, pl2e, ol2e, nl2e)) )
    {
        return 0;
    }

    put_page_from_l2e(ol2e, pfn);
    return 1;
}


#if CONFIG_PAGING_LEVELS >= 3

/* Update the L3 entry at pl3e to new value nl3e. pl3e is within frame pfn. */
static int mod_l3_entry(l3_pgentry_t *pl3e, 
                        l3_pgentry_t nl3e, 
                        unsigned long pfn,
                        unsigned long type)
{
    l3_pgentry_t ol3e;
    unsigned long vaddr;
    int okay;

    if ( unlikely(!is_guest_l3_slot(pgentry_ptr_to_slot(pl3e))) )
    {
        MEM_LOG("Illegal L3 update attempt in Xen-private area %p", pl3e);
        return 0;
    }

#ifdef CONFIG_X86_PAE
    /*
     * Disallow updates to final L3 slot. It contains Xen mappings, and it
     * would be a pain to ensure they remain continuously valid throughout.
     */
    if ( pgentry_ptr_to_slot(pl3e) >= 3 )
        return 0;
#endif

    if ( unlikely(__copy_from_user(&ol3e, pl3e, sizeof(ol3e)) != 0) )
        return 0;

    if ( l3e_get_flags(nl3e) & _PAGE_PRESENT )
    {
        if ( unlikely(l3e_get_flags(nl3e) & L3_DISALLOW_MASK) )
        {
            MEM_LOG("Bad L3 flags %x",
                    l3e_get_flags(nl3e) & L3_DISALLOW_MASK);
            return 0;
        }

        /* Fast path for identical mapping and presence. */
        if (!l3e_has_changed(ol3e, nl3e, _PAGE_PRESENT))
            return UPDATE_ENTRY(l3, pl3e, ol3e, nl3e);

#if CONFIG_PAGING_LEVELS >= 4
        if ( unlikely(!l2_backptr(&vaddr, pgentry_ptr_to_slot(pl3e), type)) ||
             unlikely(!get_page_from_l3e(nl3e, pfn, current->domain, vaddr)) )
            return 0; 
#else
        vaddr = (((unsigned long)pl3e & ~PAGE_MASK) / sizeof(l3_pgentry_t))
            << L3_PAGETABLE_SHIFT;
        if ( unlikely(!get_page_from_l3e(nl3e, pfn, current->domain, vaddr)) )
            return 0;
#endif

        if ( unlikely(!UPDATE_ENTRY(l3, pl3e, ol3e, nl3e)) )
        {
            put_page_from_l3e(nl3e, pfn);
            return 0;
        }
    }
    else if ( unlikely(!UPDATE_ENTRY(l3, pl3e, ol3e, nl3e)) )
    {
        return 0;
    }

    okay = create_pae_xen_mappings(pl3e);
    BUG_ON(!okay);

    put_page_from_l3e(ol3e, pfn);
    return 1;
}

#endif

#if CONFIG_PAGING_LEVELS >= 4

/* Update the L4 entry at pl4e to new value nl4e. pl4e is within frame pfn. */
static int mod_l4_entry(l4_pgentry_t *pl4e, 
                        l4_pgentry_t nl4e, 
                        unsigned long pfn,
                        unsigned long type)
{
    l4_pgentry_t ol4e;
    unsigned long vaddr;

    if ( unlikely(!is_guest_l4_slot(pgentry_ptr_to_slot(pl4e))) )
    {
        MEM_LOG("Illegal L4 update attempt in Xen-private area %p", pl4e);
        return 0;
    }

    if ( unlikely(__copy_from_user(&ol4e, pl4e, sizeof(ol4e)) != 0) )
        return 0;

    if ( l4e_get_flags(nl4e) & _PAGE_PRESENT )
    {
        if ( unlikely(l4e_get_flags(nl4e) & L4_DISALLOW_MASK) )
        {
            MEM_LOG("Bad L4 flags %x",
                    l4e_get_flags(nl4e) & L4_DISALLOW_MASK);
            return 0;
        }

        /* Fast path for identical mapping and presence. */
        if (!l4e_has_changed(ol4e, nl4e, _PAGE_PRESENT))
            return UPDATE_ENTRY(l4, pl4e, ol4e, nl4e);

        if ( unlikely(!l3_backptr(&vaddr, pgentry_ptr_to_slot(pl4e), type)) ||
             unlikely(!get_page_from_l4e(nl4e, pfn, current->domain, vaddr)) )
            return 0;

        if ( unlikely(!UPDATE_ENTRY(l4, pl4e, ol4e, nl4e)) )
        {
            put_page_from_l4e(nl4e, pfn);
            return 0;
        }
    }
    else if ( unlikely(!UPDATE_ENTRY(l4, pl4e, ol4e, nl4e)) )
    {
        return 0;
    }

    put_page_from_l4e(ol4e, pfn);
    return 1;
}

#endif

int alloc_page_type(struct pfn_info *page, unsigned long type)
{
    struct domain *owner = page_get_owner(page);

    if ( owner != NULL )
        mark_dirty(owner, page_to_pfn(page));

    switch ( type & PGT_type_mask )
    {
    case PGT_l1_page_table:
        return alloc_l1_table(page);
    case PGT_l2_page_table:
        return alloc_l2_table(page, type);
    case PGT_l3_page_table:
        return alloc_l3_table(page, type);
    case PGT_l4_page_table:
        return alloc_l4_table(page, type);
    case PGT_gdt_page:
    case PGT_ldt_page:
        return alloc_segdesc_page(page);
    default:
        printk("Bad type in alloc_page_type %lx t=%" PRtype_info " c=%x\n", 
               type, page->u.inuse.type_info,
               page->count_info);
        BUG();
    }

    return 0;
}


void free_page_type(struct pfn_info *page, unsigned long type)
{
    struct domain *owner = page_get_owner(page);
    unsigned long gpfn;

    if ( likely(owner != NULL) )
    {
        /*
         * We have to flush before the next use of the linear mapping
         * (e.g., update_va_mapping()) or we could end up modifying a page
         * that is no longer a page table (and hence screw up ref counts).
         */
        percpu_info[smp_processor_id()].deferred_ops |= DOP_FLUSH_ALL_TLBS;

        if ( unlikely(shadow_mode_enabled(owner)) )
        {
            /* Raw page tables are rewritten during save/restore. */
            if ( !shadow_mode_translate(owner) )
                mark_dirty(owner, page_to_pfn(page));

            if ( shadow_mode_refcounts(owner) )
                return;

            gpfn = __mfn_to_gpfn(owner, page_to_pfn(page));
            ASSERT(VALID_M2P(gpfn));
            remove_shadow(owner, gpfn, type & PGT_type_mask);
        }
    }

    switch ( type & PGT_type_mask )
    {
    case PGT_l1_page_table:
        free_l1_table(page);
        break;

    case PGT_l2_page_table:
        free_l2_table(page);
        break;

#if CONFIG_PAGING_LEVELS >= 3
    case PGT_l3_page_table:
        free_l3_table(page);
        break;
#endif

#if CONFIG_PAGING_LEVELS >= 4
    case PGT_l4_page_table:
        free_l4_table(page);
        break;
#endif

    default:
        printk("%s: type %lx pfn %lx\n",__FUNCTION__,
               type, page_to_pfn(page));
        BUG();
    }
}


void put_page_type(struct pfn_info *page)
{
    unsigned long nx, x, y = page->u.inuse.type_info;

 again:
    do {
        x  = y;
        nx = x - 1;

        ASSERT((x & PGT_count_mask) != 0);

        /*
         * The page should always be validated while a reference is held. The 
         * exception is during domain destruction, when we forcibly invalidate 
         * page-table pages if we detect a referential loop.
         * See domain.c:relinquish_list().
         */
        ASSERT((x & PGT_validated) || 
               test_bit(_DOMF_dying, &page_get_owner(page)->domain_flags));

        if ( unlikely((nx & PGT_count_mask) == 0) )
        {
            /* Record TLB information for flush later. Races are harmless. */
            page->tlbflush_timestamp = tlbflush_current_time();
            
            if ( unlikely((nx & PGT_type_mask) <= PGT_l4_page_table) &&
                 likely(nx & PGT_validated) )
            {
                /*
                 * Page-table pages must be unvalidated when count is zero. The
                 * 'free' is safe because the refcnt is non-zero and validated
                 * bit is clear => other ops will spin or fail.
                 */
                if ( unlikely((y = cmpxchg(&page->u.inuse.type_info, x, 
                                           x & ~PGT_validated)) != x) )
                    goto again;
                /* We cleared the 'valid bit' so we do the clean up. */
                free_page_type(page, x);
                /* Carry on, but with the 'valid bit' now clear. */
                x  &= ~PGT_validated;
                nx &= ~PGT_validated;
            }
        }
        else if ( unlikely(((nx & (PGT_pinned | PGT_count_mask)) == 
                            (PGT_pinned | 1)) &&
                           ((nx & PGT_type_mask) != PGT_writable_page)) )
        {
            /* Page is now only pinned. Make the back pointer mutable again. */
            nx |= PGT_va_mutable;
        }
    }
    while ( unlikely((y = cmpxchg(&page->u.inuse.type_info, x, nx)) != x) );
}


int get_page_type(struct pfn_info *page, unsigned long type)
{
    unsigned long nx, x, y = page->u.inuse.type_info;

 again:
    do {
        x  = y;
        nx = x + 1;
        if ( unlikely((nx & PGT_count_mask) == 0) )
        {
            MEM_LOG("Type count overflow on pfn %lx", page_to_pfn(page));
            return 0;
        }
        else if ( unlikely((x & PGT_count_mask) == 0) )
        {
            if ( (x & (PGT_type_mask|PGT_va_mask)) != type )
            {
                if ( (x & PGT_type_mask) != (type & PGT_type_mask) )
                {
                    /*
                     * On type change we check to flush stale TLB
                     * entries. This may be unnecessary (e.g., page
                     * was GDT/LDT) but those circumstances should be
                     * very rare.
                     */
                    cpumask_t mask =
                        page_get_owner(page)->domain_dirty_cpumask;
                    tlbflush_filter(mask, page->tlbflush_timestamp);

                    if ( unlikely(!cpus_empty(mask)) )
                    {
                        perfc_incrc(need_flush_tlb_flush);
                        flush_tlb_mask(mask);
                    }
                }

                /* We lose existing type, back pointer, and validity. */
                nx &= ~(PGT_type_mask | PGT_va_mask | PGT_validated);
                nx |= type;

                /* No special validation needed for writable pages. */
                /* Page tables and GDT/LDT need to be scanned for validity. */
                if ( type == PGT_writable_page )
                    nx |= PGT_validated;
            }
        }
        else
        {
            if ( unlikely((x & (PGT_type_mask|PGT_va_mask)) != type) )
            {
                if ( unlikely((x & PGT_type_mask) != (type & PGT_type_mask) ) )
                {
                    if ( current->domain == page_get_owner(page) )
                    {
                        /*
                         * This ensures functions like set_gdt() see up-to-date
                         * type info without needing to clean up writable p.t.
                         * state on the fast path.
                         */
                        LOCK_BIGLOCK(current->domain);
                        cleanup_writable_pagetable(current->domain);
                        y = page->u.inuse.type_info;
                        UNLOCK_BIGLOCK(current->domain);
                        /* Can we make progress now? */
                        if ( ((y & PGT_type_mask) == (type & PGT_type_mask)) ||
                             ((y & PGT_count_mask) == 0) )
                            goto again;
                    }
                    if ( ((x & PGT_type_mask) != PGT_l2_page_table) ||
                         ((type & PGT_type_mask) != PGT_l1_page_table) )
                        MEM_LOG("Bad type (saw %" PRtype_info
                                " != exp %" PRtype_info ") "
                                "for mfn %lx (pfn %lx)",
                                x, type, page_to_pfn(page),
                                get_pfn_from_mfn(page_to_pfn(page)));
                    return 0;
                }
                else if ( (x & PGT_va_mask) == PGT_va_mutable )
                {
                    /* The va backpointer is mutable, hence we update it. */
                    nx &= ~PGT_va_mask;
                    nx |= type; /* we know the actual type is correct */
                }
                else if ( ((type & PGT_va_mask) != PGT_va_mutable) &&
                          ((type & PGT_va_mask) != (x & PGT_va_mask)) )
                {
#ifdef CONFIG_X86_PAE
                    /* We use backptr as extra typing. Cannot be unknown. */
                    if ( (type & PGT_type_mask) == PGT_l2_page_table )
                        return 0;
#endif
                    /* This table is possibly mapped at multiple locations. */
                    nx &= ~PGT_va_mask;
                    nx |= PGT_va_unknown;
                }
            }
            if ( unlikely(!(x & PGT_validated)) )
            {
                /* Someone else is updating validation of this page. Wait... */
                while ( (y = page->u.inuse.type_info) == x )
                    cpu_relax();
                goto again;
            }
        }
    }
    while ( unlikely((y = cmpxchg(&page->u.inuse.type_info, x, nx)) != x) );

    if ( unlikely(!(nx & PGT_validated)) )
    {
        /* Try to validate page type; drop the new reference on failure. */
        if ( unlikely(!alloc_page_type(page, type)) )
        {
            MEM_LOG("Error while validating mfn %lx (pfn %lx) for type %"
                    PRtype_info ": caf=%08x taf=%" PRtype_info,
                    page_to_pfn(page), get_pfn_from_mfn(page_to_pfn(page)),
                    type, page->count_info, page->u.inuse.type_info);
            /* Noone else can get a reference. We hold the only ref. */
            page->u.inuse.type_info = 0;
            return 0;
        }

        /* Noone else is updating simultaneously. */
        __set_bit(_PGT_validated, &page->u.inuse.type_info);
    }

    return 1;
}


int new_guest_cr3(unsigned long mfn)
{
    struct vcpu *v = current;
    struct domain *d = v->domain;
    int okay;
    unsigned long old_base_mfn;

    if ( shadow_mode_refcounts(d) )
        okay = get_page_from_pagenr(mfn, d);
    else
        okay = get_page_and_type_from_pagenr(mfn, PGT_root_page_table, d);

    if ( likely(okay) )
    {
        invalidate_shadow_ldt(v);

        old_base_mfn = pagetable_get_pfn(v->arch.guest_table);
        v->arch.guest_table = mk_pagetable(mfn << PAGE_SHIFT);
        update_pagetables(v); /* update shadow_table and monitor_table */

        write_ptbase(v);

        if ( shadow_mode_refcounts(d) )
            put_page(pfn_to_page(old_base_mfn));
        else
            put_page_and_type(pfn_to_page(old_base_mfn));

        /* CR3 also holds a ref to its shadow... */
        if ( shadow_mode_enabled(d) )
        {
            if ( v->arch.monitor_shadow_ref )
                put_shadow_ref(v->arch.monitor_shadow_ref);
            v->arch.monitor_shadow_ref =
                pagetable_get_pfn(v->arch.monitor_table);
            ASSERT(!page_get_owner(pfn_to_page(v->arch.monitor_shadow_ref)));
            get_shadow_ref(v->arch.monitor_shadow_ref);
        }
    }
    else
    {
        MEM_LOG("Error while installing new baseptr %lx", mfn);
    }

    return okay;
}

static void process_deferred_ops(unsigned int cpu)
{
    unsigned int deferred_ops;
    struct domain *d = current->domain;

    deferred_ops = percpu_info[cpu].deferred_ops;
    percpu_info[cpu].deferred_ops = 0;

    if ( deferred_ops & (DOP_FLUSH_ALL_TLBS|DOP_FLUSH_TLB) )
    {
        if ( shadow_mode_enabled(d) )
            shadow_sync_all(d);
        if ( deferred_ops & DOP_FLUSH_ALL_TLBS )
            flush_tlb_mask(d->domain_dirty_cpumask);
        else
            local_flush_tlb();
    }
        
    if ( deferred_ops & DOP_RELOAD_LDT )
        (void)map_ldt_shadow_page(0);

    if ( unlikely(percpu_info[cpu].foreign != NULL) )
    {
        put_domain(percpu_info[cpu].foreign);
        percpu_info[cpu].foreign = NULL;
    }
}

static int set_foreigndom(unsigned int cpu, domid_t domid)
{
    struct domain *e, *d = current->domain;
    int okay = 1;

    if ( (e = percpu_info[cpu].foreign) != NULL )
        put_domain(e);
    percpu_info[cpu].foreign = NULL;
    
    if ( domid == DOMID_SELF )
        goto out;

    if ( !IS_PRIV(d) )
    {
        switch ( domid )
        {
        case DOMID_IO:
            get_knownalive_domain(dom_io);
            percpu_info[cpu].foreign = dom_io;
            break;
        default:
            MEM_LOG("Dom %u cannot set foreign dom", d->domain_id);
            okay = 0;
            break;
        }
    }
    else
    {
        percpu_info[cpu].foreign = e = find_domain_by_id(domid);
        if ( e == NULL )
        {
            switch ( domid )
            {
            case DOMID_XEN:
                get_knownalive_domain(dom_xen);
                percpu_info[cpu].foreign = dom_xen;
                break;
            case DOMID_IO:
                get_knownalive_domain(dom_io);
                percpu_info[cpu].foreign = dom_io;
                break;
            default:
                MEM_LOG("Unknown domain '%u'", domid);
                okay = 0;
                break;
            }
        }
    }

 out:
    return okay;
}

static inline cpumask_t vcpumask_to_pcpumask(
    struct domain *d, unsigned long vmask)
{
    unsigned int vcpu_id;
    cpumask_t    pmask = CPU_MASK_NONE;
    struct vcpu *v;

    while ( vmask != 0 )
    {
        vcpu_id = find_first_set_bit(vmask);
        vmask &= ~(1UL << vcpu_id);
        if ( (vcpu_id < MAX_VIRT_CPUS) &&
             ((v = d->vcpu[vcpu_id]) != NULL) )
            cpus_or(pmask, pmask, v->vcpu_dirty_cpumask);
    }

    return pmask;
}

int do_mmuext_op(
    struct mmuext_op *uops,
    unsigned int count,
    unsigned int *pdone,
    unsigned int foreigndom)
{
    struct mmuext_op op;
    int rc = 0, i = 0, okay, cpu = smp_processor_id();
    unsigned long mfn, type, done = 0;
    struct pfn_info *page;
    struct vcpu *v = current;
    struct domain *d = v->domain;

    LOCK_BIGLOCK(d);

    cleanup_writable_pagetable(d);

    if ( unlikely(count & MMU_UPDATE_PREEMPTED) )
    {
        count &= ~MMU_UPDATE_PREEMPTED;
        if ( unlikely(pdone != NULL) )
            (void)get_user(done, pdone);
    }

    if ( !set_foreigndom(cpu, foreigndom) )
    {
        rc = -EINVAL;
        goto out;
    }

    if ( unlikely(!array_access_ok(uops, count, sizeof(op))) )
    {
        rc = -EFAULT;
        goto out;
    }

    for ( i = 0; i < count; i++ )
    {
        if ( hypercall_preempt_check() )
        {
            rc = hypercall4_create_continuation(
                __HYPERVISOR_mmuext_op, uops,
                (count - i) | MMU_UPDATE_PREEMPTED, pdone, foreigndom);
            break;
        }

        if ( unlikely(__copy_from_user(&op, uops, sizeof(op)) != 0) )
        {
            MEM_LOG("Bad __copy_from_user");
            rc = -EFAULT;
            break;
        }

        okay = 1;
        mfn  = op.arg1.mfn;
        page = pfn_to_page(mfn);

        switch ( op.cmd )
        {
        case MMUEXT_PIN_L1_TABLE:
            type = PGT_l1_page_table | PGT_va_mutable;

        pin_page:
            if ( shadow_mode_refcounts(FOREIGNDOM) )
                type = PGT_writable_page;

            okay = get_page_and_type_from_pagenr(mfn, type, FOREIGNDOM);
            if ( unlikely(!okay) )
            {
                MEM_LOG("Error while pinning mfn %lx", mfn);
                break;
            }
            
            if ( unlikely(test_and_set_bit(_PGT_pinned,
                                           &page->u.inuse.type_info)) )
            {
                MEM_LOG("Mfn %lx already pinned", mfn);
                put_page_and_type(page);
                okay = 0;
                break;
            }
            
            break;

#ifndef CONFIG_X86_PAE /* Unsafe on PAE because of Xen-private mappings. */
        case MMUEXT_PIN_L2_TABLE:
            type = PGT_l2_page_table | PGT_va_mutable;
            goto pin_page;
#endif

        case MMUEXT_PIN_L3_TABLE:
            type = PGT_l3_page_table | PGT_va_mutable;
            goto pin_page;

        case MMUEXT_PIN_L4_TABLE:
            type = PGT_l4_page_table | PGT_va_mutable;
            goto pin_page;

        case MMUEXT_UNPIN_TABLE:
            if ( unlikely(!(okay = get_page_from_pagenr(mfn, d))) )
            {
                MEM_LOG("Mfn %lx bad domain (dom=%p)",
                        mfn, page_get_owner(page));
            }
            else if ( likely(test_and_clear_bit(_PGT_pinned, 
                                                &page->u.inuse.type_info)) )
            {
                put_page_and_type(page);
                put_page(page);
            }
            else
            {
                okay = 0;
                put_page(page);
                MEM_LOG("Mfn %lx not pinned", mfn);
            }
            break;

        case MMUEXT_NEW_BASEPTR:
            mfn = __gpfn_to_mfn(current->domain, mfn);
            okay = new_guest_cr3(mfn);
            percpu_info[cpu].deferred_ops &= ~DOP_FLUSH_TLB;
            break;
        
#ifdef __x86_64__
        case MMUEXT_NEW_USER_BASEPTR:
            okay = get_page_and_type_from_pagenr(
                mfn, PGT_root_page_table, d);
            if ( unlikely(!okay) )
            {
                MEM_LOG("Error while installing new mfn %lx", mfn);
            }
            else
            {
                unsigned long old_mfn =
                    pagetable_get_pfn(v->arch.guest_table_user);
                v->arch.guest_table_user = mk_pagetable(mfn << PAGE_SHIFT);
                if ( old_mfn != 0 )
                    put_page_and_type(pfn_to_page(old_mfn));
            }
            break;
#endif
        
        case MMUEXT_TLB_FLUSH_LOCAL:
            percpu_info[cpu].deferred_ops |= DOP_FLUSH_TLB;
            break;
    
        case MMUEXT_INVLPG_LOCAL:
            if ( shadow_mode_enabled(d) )
                shadow_invlpg(v, op.arg1.linear_addr);
            local_flush_tlb_one(op.arg1.linear_addr);
            break;

        case MMUEXT_TLB_FLUSH_MULTI:
        case MMUEXT_INVLPG_MULTI:
        {
            unsigned long vmask;
            cpumask_t     pmask;
            if ( unlikely(get_user(vmask, (unsigned long *)op.arg2.vcpumask)) )
            {
                okay = 0;
                break;
            }
            pmask = vcpumask_to_pcpumask(d, vmask);
            if ( op.cmd == MMUEXT_TLB_FLUSH_MULTI )
                flush_tlb_mask(pmask);
            else
                flush_tlb_one_mask(pmask, op.arg1.linear_addr);
            break;
        }

        case MMUEXT_TLB_FLUSH_ALL:
            flush_tlb_mask(d->domain_dirty_cpumask);
            break;
    
        case MMUEXT_INVLPG_ALL:
            flush_tlb_one_mask(d->domain_dirty_cpumask, op.arg1.linear_addr);
            break;

        case MMUEXT_FLUSH_CACHE:
            if ( unlikely(!cache_flush_permitted(d)) )
            {
                MEM_LOG("Non-physdev domain tried to FLUSH_CACHE.");
                okay = 0;
            }
            else
            {
                wbinvd();
            }
            break;

        case MMUEXT_SET_LDT:
        {
            unsigned long ptr  = op.arg1.linear_addr;
            unsigned long ents = op.arg2.nr_ents;

            if ( shadow_mode_external(d) )
            {
                MEM_LOG("ignoring SET_LDT hypercall from external "
                        "domain %u", d->domain_id);
                okay = 0;
            }
            else if ( ((ptr & (PAGE_SIZE-1)) != 0) || 
                      (ents > 8192) ||
                      !array_access_ok(ptr, ents, LDT_ENTRY_SIZE) )
            {
                okay = 0;
                MEM_LOG("Bad args to SET_LDT: ptr=%lx, ents=%lx", ptr, ents);
            }
            else if ( (v->arch.guest_context.ldt_ents != ents) || 
                      (v->arch.guest_context.ldt_base != ptr) )
            {
                invalidate_shadow_ldt(v);
                v->arch.guest_context.ldt_base = ptr;
                v->arch.guest_context.ldt_ents = ents;
                load_LDT(v);
                percpu_info[cpu].deferred_ops &= ~DOP_RELOAD_LDT;
                if ( ents != 0 )
                    percpu_info[cpu].deferred_ops |= DOP_RELOAD_LDT;
            }
            break;
        }
            
        default:
            MEM_LOG("Invalid extended pt command 0x%x", op.cmd);
            okay = 0;
            break;
        }

        if ( unlikely(!okay) )
        {
            rc = -EINVAL;
            break;
        }

        uops++;
    }

 out:
    process_deferred_ops(cpu);

    /* Add incremental work we have done to the @done output parameter. */
    if ( unlikely(pdone != NULL) )
        __put_user(done + i, pdone);

    UNLOCK_BIGLOCK(d);
    return rc;
}

int do_mmu_update(
    mmu_update_t *ureqs,
    unsigned int count,
    unsigned int *pdone,
    unsigned int foreigndom)
{
    mmu_update_t req;
    void *va;
    unsigned long gpfn, mfn;
    struct pfn_info *page;
    int rc = 0, okay = 1, i = 0, cpu = smp_processor_id();
    unsigned int cmd, done = 0;
    struct vcpu *v = current;
    struct domain *d = v->domain;
    unsigned long type_info;
    struct domain_mmap_cache mapcache, sh_mapcache;

    LOCK_BIGLOCK(d);

    cleanup_writable_pagetable(d);

    if ( unlikely(shadow_mode_enabled(d)) )
        check_pagetable(v, "pre-mmu"); /* debug */

    if ( unlikely(count & MMU_UPDATE_PREEMPTED) )
    {
        count &= ~MMU_UPDATE_PREEMPTED;
        if ( unlikely(pdone != NULL) )
            (void)get_user(done, pdone);
    }

    domain_mmap_cache_init(&mapcache);
    domain_mmap_cache_init(&sh_mapcache);

    if ( !set_foreigndom(cpu, foreigndom) )
    {
        rc = -EINVAL;
        goto out;
    }

    perfc_incrc(calls_to_mmu_update); 
    perfc_addc(num_page_updates, count);
    perfc_incr_histo(bpt_updates, count, PT_UPDATES);

    if ( unlikely(!array_access_ok(ureqs, count, sizeof(req))) )
    {
        rc = -EFAULT;
        goto out;
    }

    for ( i = 0; i < count; i++ )
    {
        if ( hypercall_preempt_check() )
        {
            rc = hypercall4_create_continuation(
                __HYPERVISOR_mmu_update, ureqs, 
                (count - i) | MMU_UPDATE_PREEMPTED, pdone, foreigndom);
            break;
        }

        if ( unlikely(__copy_from_user(&req, ureqs, sizeof(req)) != 0) )
        {
            MEM_LOG("Bad __copy_from_user");
            rc = -EFAULT;
            break;
        }

        cmd = req.ptr & (sizeof(l1_pgentry_t)-1);
        okay = 0;

        switch ( cmd )
        {
            /*
             * MMU_NORMAL_PT_UPDATE: Normal update to any level of page table.
             */
        case MMU_NORMAL_PT_UPDATE:

            gpfn = req.ptr >> PAGE_SHIFT;
            mfn = __gpfn_to_mfn(d, gpfn);

            if ( unlikely(!get_page_from_pagenr(mfn, current->domain)) )
            {
                MEM_LOG("Could not get page for normal update");
                break;
            }

            va = map_domain_page_with_cache(mfn, &mapcache);
            va = (void *)((unsigned long)va +
                          (unsigned long)(req.ptr & ~PAGE_MASK));
            page = pfn_to_page(mfn);

            switch ( (type_info = page->u.inuse.type_info) & PGT_type_mask )
            {
            case PGT_l1_page_table: 
                ASSERT( !shadow_mode_refcounts(d) );
                if ( likely(get_page_type(
                    page, type_info & (PGT_type_mask|PGT_va_mask))) )
                {
                    l1_pgentry_t l1e;

                    /* FIXME: doesn't work with PAE */
                    l1e = l1e_from_intpte(req.val);
                    okay = mod_l1_entry(va, l1e);
                    if ( okay && unlikely(shadow_mode_enabled(d)) )
                        shadow_l1_normal_pt_update(
                            d, req.ptr, l1e, &sh_mapcache);
                    put_page_type(page);
                }
                break;
            case PGT_l2_page_table:
                ASSERT( !shadow_mode_refcounts(d) );
                if ( likely(get_page_type(
                    page, type_info & (PGT_type_mask|PGT_va_mask))) )
                {
                    l2_pgentry_t l2e;

                    /* FIXME: doesn't work with PAE */
                    l2e = l2e_from_intpte(req.val);
                    okay = mod_l2_entry(
                        (l2_pgentry_t *)va, l2e, mfn, type_info);
                    if ( okay && unlikely(shadow_mode_enabled(d)) )
                        shadow_l2_normal_pt_update(
                            d, req.ptr, l2e, &sh_mapcache);
                    put_page_type(page);
                }
                break;
#if CONFIG_PAGING_LEVELS >= 3
            case PGT_l3_page_table:
                ASSERT( !shadow_mode_refcounts(d) );
                if ( likely(get_page_type(
                    page, type_info & (PGT_type_mask|PGT_va_mask))) )
                {
                    l3_pgentry_t l3e;

                    /* FIXME: doesn't work with PAE */
                    l3e = l3e_from_intpte(req.val);
                    okay = mod_l3_entry(va, l3e, mfn, type_info);
                    if ( okay && unlikely(shadow_mode_enabled(d)) )
                        shadow_l3_normal_pt_update(
                            d, req.ptr, l3e, &sh_mapcache);
                    put_page_type(page);
                }
                break;
#endif
#if CONFIG_PAGING_LEVELS >= 4
            case PGT_l4_page_table:
                ASSERT( !shadow_mode_refcounts(d) );
                if ( likely(get_page_type(
                    page, type_info & (PGT_type_mask|PGT_va_mask))) )
                {
                    l4_pgentry_t l4e;

                    l4e = l4e_from_intpte(req.val);
                    okay = mod_l4_entry(va, l4e, mfn, type_info);
                    if ( okay && unlikely(shadow_mode_enabled(d)) )
                        shadow_l4_normal_pt_update(
                            d, req.ptr, l4e, &sh_mapcache);
                    put_page_type(page);
                }
                break;
#endif
            default:
                if ( likely(get_page_type(page, PGT_writable_page)) )
                {
                    if ( shadow_mode_enabled(d) )
                    {
                        shadow_lock(d);

                        __mark_dirty(d, mfn);

                        if ( page_is_page_table(page) &&
                             !page_out_of_sync(page) )
                        {
                            shadow_mark_mfn_out_of_sync(v, gpfn, mfn);
                        }
                    }

                    *(intpte_t *)va = req.val;
                    okay = 1;

                    if ( shadow_mode_enabled(d) )
                        shadow_unlock(d);

                    put_page_type(page);
                }
                break;
            }

            unmap_domain_page_with_cache(va, &mapcache);

            put_page(page);
            break;

        case MMU_MACHPHYS_UPDATE:

            if (shadow_mode_translate(FOREIGNDOM)) {
                MEM_LOG("can't mutate m2p table of translate mode guest");
                break;
            }

            mfn = req.ptr >> PAGE_SHIFT;
            gpfn = req.val;

            if ( unlikely(!get_page_from_pagenr(mfn, FOREIGNDOM)) )
            {
                MEM_LOG("Could not get page for mach->phys update");
                break;
            }

            set_pfn_from_mfn(mfn, gpfn);
            okay = 1;

            mark_dirty(FOREIGNDOM, mfn);

            put_page(pfn_to_page(mfn));
            break;

        default:
            MEM_LOG("Invalid page update command %x", cmd);
            break;
        }

        if ( unlikely(!okay) )
        {
            rc = -EINVAL;
            break;
        }

        ureqs++;
    }

 out:
    domain_mmap_cache_destroy(&mapcache);
    domain_mmap_cache_destroy(&sh_mapcache);

    process_deferred_ops(cpu);

    /* Add incremental work we have done to the @done output parameter. */
    if ( unlikely(pdone != NULL) )
        __put_user(done + i, pdone);

    if ( unlikely(shadow_mode_enabled(d)) )
        check_pagetable(v, "post-mmu"); /* debug */

    UNLOCK_BIGLOCK(d);
    return rc;
}


static int create_grant_pte_mapping(
    unsigned long pte_addr, l1_pgentry_t _nl1e, struct vcpu *v)
{
    int rc = GNTST_okay;
    void *va;
    unsigned long gpfn, mfn;
    struct pfn_info *page;
    u32 type_info;
    l1_pgentry_t ol1e;
    struct domain *d = v->domain;

    ASSERT(spin_is_locked(&d->big_lock));
    ASSERT(!shadow_mode_refcounts(d));

    gpfn = pte_addr >> PAGE_SHIFT;
    mfn = __gpfn_to_mfn(d, gpfn);

    if ( unlikely(!get_page_from_pagenr(mfn, current->domain)) )
    {
        MEM_LOG("Could not get page for normal update");
        return GNTST_general_error;
    }
    
    va = map_domain_page(mfn);
    va = (void *)((unsigned long)va + (pte_addr & ~PAGE_MASK));
    page = pfn_to_page(mfn);

    type_info = page->u.inuse.type_info;
    if ( ((type_info & PGT_type_mask) != PGT_l1_page_table) ||
         !get_page_type(page, type_info & (PGT_type_mask|PGT_va_mask)) )
    {
        MEM_LOG("Grant map attempted to update a non-L1 page");
        rc = GNTST_general_error;
        goto failed;
    }

    if ( __copy_from_user(&ol1e, (l1_pgentry_t *)va, sizeof(ol1e)) ||
         !update_l1e(va, ol1e, _nl1e) )
    {
        put_page_type(page);
        rc = GNTST_general_error;
        goto failed;
    } 

    put_page_from_l1e(ol1e, d);

    if ( unlikely(shadow_mode_enabled(d)) )
    {
        struct domain_mmap_cache sh_mapcache;
        domain_mmap_cache_init(&sh_mapcache);
        shadow_l1_normal_pt_update(d, pte_addr, _nl1e, &sh_mapcache);
        domain_mmap_cache_destroy(&sh_mapcache);
    }

    put_page_type(page);
 
 failed:
    unmap_domain_page(va);
    put_page(page);
    return rc;
}

static int destroy_grant_pte_mapping(
    unsigned long addr, unsigned long frame, struct domain *d)
{
    int rc = GNTST_okay;
    void *va;
    unsigned long gpfn, mfn;
    struct pfn_info *page;
    u32 type_info;
    l1_pgentry_t ol1e;

    ASSERT(!shadow_mode_refcounts(d));

    gpfn = addr >> PAGE_SHIFT;
    mfn = __gpfn_to_mfn(d, gpfn);

    if ( unlikely(!get_page_from_pagenr(mfn, current->domain)) )
    {
        MEM_LOG("Could not get page for normal update");
        return GNTST_general_error;
    }
    
    va = map_domain_page(mfn);
    va = (void *)((unsigned long)va + (addr & ~PAGE_MASK));
    page = pfn_to_page(mfn);

    type_info = page->u.inuse.type_info;
    if ( ((type_info & PGT_type_mask) != PGT_l1_page_table) ||
         !get_page_type(page, type_info & (PGT_type_mask|PGT_va_mask)) )
    {
        MEM_LOG("Grant map attempted to update a non-L1 page");
        rc = GNTST_general_error;
        goto failed;
    }

    if ( __copy_from_user(&ol1e, (l1_pgentry_t *)va, sizeof(ol1e)) )
    {
        put_page_type(page);
        rc = GNTST_general_error;
        goto failed;
    }
    
    /* Check that the virtual address supplied is actually mapped to frame. */
    if ( unlikely((l1e_get_intpte(ol1e) >> PAGE_SHIFT) != frame) )
    {
        MEM_LOG("PTE entry %lx for address %lx doesn't match frame %lx",
                (unsigned long)l1e_get_intpte(ol1e), addr, frame);
        put_page_type(page);
        rc = GNTST_general_error;
        goto failed;
    }

    /* Delete pagetable entry. */
    if ( unlikely(__put_user(0, (intpte_t *)va)))
    {
        MEM_LOG("Cannot delete PTE entry at %p", va);
        put_page_type(page);
        rc = GNTST_general_error;
        goto failed;
    }

    if ( unlikely(shadow_mode_enabled(d)) )
    {
        struct domain_mmap_cache sh_mapcache;
        domain_mmap_cache_init(&sh_mapcache);
        shadow_l1_normal_pt_update(d, addr, l1e_empty(), &sh_mapcache);
        domain_mmap_cache_destroy(&sh_mapcache);
    }

    put_page_type(page);

 failed:
    unmap_domain_page(va);
    put_page(page);
    return rc;
}


static int create_grant_va_mapping(
    unsigned long va, l1_pgentry_t _nl1e, struct vcpu *v)
{
    l1_pgentry_t *pl1e, ol1e;
    struct domain *d = v->domain;
    
    ASSERT(spin_is_locked(&d->big_lock));
    ASSERT(!shadow_mode_refcounts(d));

    /*
     * This is actually overkill - we don't need to sync the L1 itself,
     * just everything involved in getting to this L1 (i.e. we need
     * linear_pg_table[l1_linear_offset(va)] to be in sync)...
     */
    __shadow_sync_va(v, va);

    pl1e = &linear_pg_table[l1_linear_offset(va)];

    if ( unlikely(__copy_from_user(&ol1e, pl1e, sizeof(ol1e)) != 0) ||
         !update_l1e(pl1e, ol1e, _nl1e) )
        return GNTST_general_error;

    put_page_from_l1e(ol1e, d);

    if ( unlikely(shadow_mode_enabled(d)) )
        shadow_do_update_va_mapping(va, _nl1e, v);

    return GNTST_okay;
}

static int destroy_grant_va_mapping(
    unsigned long addr, unsigned long frame)
{
    l1_pgentry_t *pl1e, ol1e;
    
    pl1e = &linear_pg_table[l1_linear_offset(addr)];

    if ( unlikely(__get_user(ol1e.l1, &pl1e->l1) != 0) )
    {
        MEM_LOG("Could not find PTE entry for address %lx", addr);
        return GNTST_general_error;
    }

    /*
     * Check that the virtual address supplied is actually mapped to
     * frame.
     */
    if ( unlikely(l1e_get_pfn(ol1e) != frame) )
    {
        MEM_LOG("PTE entry %lx for address %lx doesn't match frame %lx",
                l1e_get_pfn(ol1e), addr, frame);
        return GNTST_general_error;
    }

    /* Delete pagetable entry. */
    if ( unlikely(__put_user(0, &pl1e->l1)) )
    {
        MEM_LOG("Cannot delete PTE entry at %p", (unsigned long *)pl1e);
        return GNTST_general_error;
    }
    
    return 0;
}

int create_grant_host_mapping(
    unsigned long addr, unsigned long frame, unsigned int flags)
{
    l1_pgentry_t pte = l1e_from_pfn(frame, GRANT_PTE_FLAGS);
        
    if ( (flags & GNTMAP_application_map) )
        l1e_add_flags(pte,_PAGE_USER);
    if ( !(flags & GNTMAP_readonly) )
        l1e_add_flags(pte,_PAGE_RW);

    if ( flags & GNTMAP_contains_pte )
        return create_grant_pte_mapping(addr, pte, current);
    return create_grant_va_mapping(addr, pte, current);
}

int destroy_grant_host_mapping(
    unsigned long addr, unsigned long frame, unsigned int flags)
{
    if ( flags & GNTMAP_contains_pte )
        return destroy_grant_pte_mapping(addr, frame, current->domain);
    return destroy_grant_va_mapping(addr, frame);
}

int steal_page_for_grant_transfer(
    struct domain *d, struct pfn_info *page)
{
    u32 _d, _nd, x, y;

    spin_lock(&d->page_alloc_lock);

    /*
     * The tricky bit: atomically release ownership while there is just one 
     * benign reference to the page (PGC_allocated). If that reference 
     * disappears then the deallocation routine will safely spin.
     */
    _d  = pickle_domptr(d);
    _nd = page->u.inuse._domain;
    y   = page->count_info;
    do {
        x = y;
        if (unlikely((x & (PGC_count_mask|PGC_allocated)) !=
                     (1 | PGC_allocated)) || unlikely(_nd != _d)) { 
            DPRINTK("gnttab_transfer: Bad page %p: ed=%p(%u), sd=%p,"
                    " caf=%08x, taf=%" PRtype_info "\n", 
                    (void *) page_to_pfn(page),
                    d, d->domain_id, unpickle_domptr(_nd), x, 
                    page->u.inuse.type_info);
            spin_unlock(&d->page_alloc_lock);
            return -1;
        }
        __asm__ __volatile__(
            LOCK_PREFIX "cmpxchg8b %2"
            : "=d" (_nd), "=a" (y),
            "=m" (*(volatile u64 *)(&page->count_info))
            : "0" (_d), "1" (x), "c" (NULL), "b" (x) );
    } while (unlikely(_nd != _d) || unlikely(y != x));

    /*
     * Unlink from 'd'. At least one reference remains (now anonymous), so 
     * noone else is spinning to try to delete this page from 'd'.
     */
    d->tot_pages--;
    list_del(&page->list);

    spin_unlock(&d->page_alloc_lock);

    return 0;
}

int do_update_va_mapping(unsigned long va, u64 val64,
                         unsigned long flags)
{
    l1_pgentry_t   val = l1e_from_intpte(val64);
    struct vcpu   *v   = current;
    struct domain *d   = v->domain;
    unsigned int   cpu = smp_processor_id();
    unsigned long  vmask, bmap_ptr;
    cpumask_t      pmask;
    int            rc  = 0;

    perfc_incrc(calls_to_update_va);

    if ( unlikely(!__addr_ok(va) && !shadow_mode_external(d)) )
        return -EINVAL;

    LOCK_BIGLOCK(d);

    cleanup_writable_pagetable(d);

    if ( unlikely(shadow_mode_enabled(d)) )
        check_pagetable(v, "pre-va"); /* debug */

    if ( unlikely(!mod_l1_entry(&linear_pg_table[l1_linear_offset(va)],
                                val)) )
        rc = -EINVAL;

    if ( likely(rc == 0) && unlikely(shadow_mode_enabled(d)) )
    {
        if ( unlikely(percpu_info[cpu].foreign &&
                      (shadow_mode_translate(d) ||
                       shadow_mode_translate(percpu_info[cpu].foreign))) )
        {
            /*
             * The foreign domain's pfn's are in a different namespace. There's
             * not enough information in just a gpte to figure out how to
             * (re-)shadow this entry.
             */
            domain_crash(d);
        }
    
        rc = shadow_do_update_va_mapping(va, val, v);

        check_pagetable(v, "post-va"); /* debug */
    }

    switch ( flags & UVMF_FLUSHTYPE_MASK )
    {
    case UVMF_TLB_FLUSH:
        switch ( (bmap_ptr = flags & ~UVMF_FLUSHTYPE_MASK) )
        {
        case UVMF_LOCAL:
            if ( unlikely(shadow_mode_enabled(d)) )
                shadow_sync_all(d);
            local_flush_tlb();
            break;
        case UVMF_ALL:
            flush_tlb_mask(d->domain_dirty_cpumask);
            break;
        default:
            if ( unlikely(get_user(vmask, (unsigned long *)bmap_ptr)) )
                rc = -EFAULT;
            pmask = vcpumask_to_pcpumask(d, vmask);
            flush_tlb_mask(pmask);
            break;
        }
        break;

    case UVMF_INVLPG:
        switch ( (bmap_ptr = flags & ~UVMF_FLUSHTYPE_MASK) )
        {
        case UVMF_LOCAL:
            if ( unlikely(shadow_mode_enabled(d)) )
                shadow_invlpg(current, va);
            local_flush_tlb_one(va);
            break;
        case UVMF_ALL:
            flush_tlb_one_mask(d->domain_dirty_cpumask, va);
            break;
        default:
            if ( unlikely(get_user(vmask, (unsigned long *)bmap_ptr)) )
                rc = -EFAULT;
            pmask = vcpumask_to_pcpumask(d, vmask);
            flush_tlb_one_mask(pmask, va);
            break;
        }
        break;
    }

    process_deferred_ops(cpu);
    
    UNLOCK_BIGLOCK(d);

    return rc;
}

int do_update_va_mapping_otherdomain(unsigned long va, u64 val64,
                                     unsigned long flags,
                                     domid_t domid)
{
    unsigned int cpu = smp_processor_id();
    struct domain *d;
    int rc;

    if ( unlikely(!IS_PRIV(current->domain)) )
        return -EPERM;

    percpu_info[cpu].foreign = d = find_domain_by_id(domid);
    if ( unlikely(d == NULL) )
    {
        MEM_LOG("Unknown domain '%u'", domid);
        return -ESRCH;
    }

    rc = do_update_va_mapping(va, val64, flags);

    return rc;
}



/*************************
 * Descriptor Tables
 */

void destroy_gdt(struct vcpu *v)
{
    int i;
    unsigned long pfn;

    v->arch.guest_context.gdt_ents = 0;
    for ( i = 0; i < FIRST_RESERVED_GDT_PAGE; i++ )
    {
        if ( (pfn = l1e_get_pfn(v->arch.perdomain_ptes[i])) != 0 )
            put_page_and_type(pfn_to_page(pfn));
        v->arch.perdomain_ptes[i] = l1e_empty();
        v->arch.guest_context.gdt_frames[i] = 0;
    }
}


long set_gdt(struct vcpu *v, 
             unsigned long *frames,
             unsigned int entries)
{
    struct domain *d = v->domain;
    /* NB. There are 512 8-byte entries per GDT page. */
    int i, nr_pages = (entries + 511) / 512;
    unsigned long pfn;

    if ( entries > FIRST_RESERVED_GDT_ENTRY )
        return -EINVAL;

    shadow_sync_all(d);

    /* Check the pages in the new GDT. */
    for ( i = 0; i < nr_pages; i++ ) {
        pfn = frames[i] = __gpfn_to_mfn(d, frames[i]);
        if ((pfn >= max_page) ||
            !get_page_and_type(pfn_to_page(pfn), d, PGT_gdt_page) )
            goto fail;
    }

    /* Tear down the old GDT. */
    destroy_gdt(v);

    /* Install the new GDT. */
    v->arch.guest_context.gdt_ents = entries;
    for ( i = 0; i < nr_pages; i++ )
    {
        v->arch.guest_context.gdt_frames[i] = frames[i];
        v->arch.perdomain_ptes[i] =
            l1e_from_pfn(frames[i], __PAGE_HYPERVISOR);
    }

    return 0;

 fail:
    while ( i-- > 0 )
        put_page_and_type(pfn_to_page(frames[i]));
    return -EINVAL;
}


long do_set_gdt(unsigned long *frame_list, unsigned int entries)
{
    int i, nr_pages = (entries + 511) / 512;
    unsigned long frames[16];
    long ret;

    /* Rechecked in set_gdt, but ensures a sane limit for copy_from_user(). */
    if ( entries > FIRST_RESERVED_GDT_ENTRY )
        return -EINVAL;
    
    if ( copy_from_user(frames, frame_list, nr_pages * sizeof(unsigned long)) )
        return -EFAULT;

<<<<<<< HEAD
=======
    for ( i = 0; i < nr_pages; i++ )
        frames[i] = __gpfn_to_mfn(current->domain, frames[i]);

>>>>>>> 16f2e34d
    LOCK_BIGLOCK(current->domain);

    if ( (ret = set_gdt(current, frames, entries)) == 0 )
        local_flush_tlb();

    UNLOCK_BIGLOCK(current->domain);

    return ret;
}


long do_update_descriptor(u64 pa, u64 desc)
{
    struct domain *dom = current->domain;
    unsigned long gpfn = pa >> PAGE_SHIFT;
    unsigned long mfn;
    unsigned int  offset;
    struct desc_struct *gdt_pent, d;
    struct pfn_info *page;
    long ret = -EINVAL;

    offset = ((unsigned int)pa & ~PAGE_MASK) / sizeof(struct desc_struct);

    *(u64 *)&d = desc;

    LOCK_BIGLOCK(dom);

    if ( !VALID_MFN(mfn = __gpfn_to_mfn(dom, gpfn)) ||
         (((unsigned int)pa % sizeof(struct desc_struct)) != 0) ||
         (mfn >= max_page) ||
         !check_descriptor(&d) )
    {
        UNLOCK_BIGLOCK(dom);
        return -EINVAL;
    }

    page = pfn_to_page(mfn);
    if ( unlikely(!get_page(page, dom)) )
    {
        UNLOCK_BIGLOCK(dom);
        return -EINVAL;
    }

    /* Check if the given frame is in use in an unsafe context. */
    switch ( page->u.inuse.type_info & PGT_type_mask )
    {
    case PGT_gdt_page:
        if ( unlikely(!get_page_type(page, PGT_gdt_page)) )
            goto out;
        break;
    case PGT_ldt_page:
        if ( unlikely(!get_page_type(page, PGT_ldt_page)) )
            goto out;
        break;
    default:
        if ( unlikely(!get_page_type(page, PGT_writable_page)) )
            goto out;
        break;
    }

    if ( shadow_mode_enabled(dom) )
    {
        shadow_lock(dom);

        __mark_dirty(dom, mfn);

        if ( page_is_page_table(page) && !page_out_of_sync(page) )
            shadow_mark_mfn_out_of_sync(current, gpfn, mfn);
    }

    /* All is good so make the update. */
    gdt_pent = map_domain_page(mfn);
    memcpy(&gdt_pent[offset], &d, 8);
    unmap_domain_page(gdt_pent);

    if ( shadow_mode_enabled(dom) )
        shadow_unlock(dom);

    put_page_type(page);

    ret = 0; /* success */

 out:
    put_page(page);

    UNLOCK_BIGLOCK(dom);

    return ret;
}



/*************************
 * Writable Pagetables
 */

#ifdef VVERBOSE
int ptwr_debug = 0x0;
#define PTWR_PRINTK(_f, _a...) \
 do { if ( unlikely(ptwr_debug) ) printk( _f , ## _a ); } while ( 0 )
#define PTWR_PRINT_WHICH (which ? 'I' : 'A')
#else
#define PTWR_PRINTK(_f, _a...) ((void)0)
#endif


#ifdef PERF_ARRAYS

/**************** writeable pagetables profiling functions *****************/

#define ptwr_eip_buckets        256

int ptwr_eip_stat_threshold[] = {1, 10, 50, 100, L1_PAGETABLE_ENTRIES};

#define ptwr_eip_stat_thresholdN (sizeof(ptwr_eip_stat_threshold)/sizeof(int))

struct {
    unsigned long eip;
    domid_t       id;
    u32           val[ptwr_eip_stat_thresholdN];
} typedef ptwr_eip_stat_t;

ptwr_eip_stat_t ptwr_eip_stats[ptwr_eip_buckets];

static inline unsigned int ptwr_eip_stat_hash( unsigned long eip, domid_t id )
{
    return (((unsigned long) id) ^ eip ^ (eip>>8) ^ (eip>>16) ^ (eip>24)) % 
        ptwr_eip_buckets;
}

static void ptwr_eip_stat_inc(u32 *n)
{
    int i, j;

    if ( ++(*n) != 0 )
        return;

    *n = ~0;

    /* Re-scale all buckets. */
    for ( i = 0; i <ptwr_eip_buckets; i++ )
        for ( j = 0; j < ptwr_eip_stat_thresholdN; j++ )
            ptwr_eip_stats[i].val[j] >>= 1;
}

static void ptwr_eip_stat_update(unsigned long eip, domid_t id, int modified)
{
    int i, j, b;

    i = b = ptwr_eip_stat_hash(eip, id);

    do
    {
        if ( !ptwr_eip_stats[i].eip )
        {
            /* doesn't exist */
            ptwr_eip_stats[i].eip = eip;
            ptwr_eip_stats[i].id = id;
            memset(ptwr_eip_stats[i].val,0, sizeof(ptwr_eip_stats[i].val));
        }

        if ( ptwr_eip_stats[i].eip == eip )
        {
            for ( j = 0; j < ptwr_eip_stat_thresholdN; j++ )
                if ( modified <= ptwr_eip_stat_threshold[j] )
                    break;
            BUG_ON(j >= ptwr_eip_stat_thresholdN);
            ptwr_eip_stat_inc(&ptwr_eip_stats[i].val[j]);
            return;
        }

        i = (i+1) % ptwr_eip_buckets;
    }
    while ( i != b );
   
    printk("ptwr_eip_stat: too many EIPs in use!\n");
    
    ptwr_eip_stat_print();
    ptwr_eip_stat_reset();
}

void ptwr_eip_stat_reset(void)
{
    memset(ptwr_eip_stats, 0, sizeof(ptwr_eip_stats));
}

void ptwr_eip_stat_print(void)
{
    struct domain *e;
    domid_t d;
    int i, j;

    for_each_domain( e )
    {
        d = e->domain_id;

        for ( i = 0; i < ptwr_eip_buckets; i++ )
        {
            if ( ptwr_eip_stats[i].eip && ptwr_eip_stats[i].id != d )
                continue;

            printk("D %d  eip %08lx ",
                   ptwr_eip_stats[i].id, ptwr_eip_stats[i].eip);

            for ( j = 0; j < ptwr_eip_stat_thresholdN; j++ )
                printk("<=%u %4u \t",
                       ptwr_eip_stat_threshold[j],
                       ptwr_eip_stats[i].val[j]);
            printk("\n");
        }
    }
}

#else /* PERF_ARRAYS */

#define ptwr_eip_stat_update(eip, id, modified) ((void)0)

#endif

/*******************************************************************/

/* Re-validate a given p.t. page, given its prior snapshot */
int revalidate_l1(
    struct domain *d, l1_pgentry_t *l1page, l1_pgentry_t *snapshot)
{
    l1_pgentry_t ol1e, nl1e;
    int modified = 0, i;

    for ( i = 0; i < L1_PAGETABLE_ENTRIES; i++ )
    {
        ol1e = snapshot[i];
        nl1e = l1page[i];

        if ( likely(l1e_get_intpte(ol1e) == l1e_get_intpte(nl1e)) )
            continue;

        /* Update number of entries modified. */
        modified++;

        /*
         * Fast path for PTEs that have merely been write-protected
         * (e.g., during a Unix fork()). A strict reduction in privilege.
         */
        if ( likely(l1e_get_intpte(ol1e) == (l1e_get_intpte(nl1e)|_PAGE_RW)) )
        {
            if ( likely(l1e_get_flags(nl1e) & _PAGE_PRESENT) )
                put_page_type(pfn_to_page(l1e_get_pfn(nl1e)));
            continue;
        }

        if ( unlikely(!get_page_from_l1e(nl1e, d)) )
        {
            /*
             * Make the remaining p.t's consistent before crashing, so the
             * reference counts are correct.
             */
            memcpy(&l1page[i], &snapshot[i],
                   (L1_PAGETABLE_ENTRIES - i) * sizeof(l1_pgentry_t));

            /* Crash the offending domain. */
            MEM_LOG("ptwr: Could not revalidate l1 page");
            domain_crash(d);
            break;
        }
        
        put_page_from_l1e(ol1e, d);
    }

    return modified;
}


/* Flush the given writable p.t. page and write-protect it again. */
void ptwr_flush(struct domain *d, const int which)
{
    unsigned long l1va;
    l1_pgentry_t  *pl1e, pte, *ptep;
    l2_pgentry_t  *pl2e;
    unsigned int   modified;

#ifdef CONFIG_X86_64
    struct vcpu *v = current;
    int user_mode = !(v->arch.flags & TF_kernel_mode);
#endif

    ASSERT(!shadow_mode_enabled(d));

    if ( unlikely(d->arch.ptwr[which].vcpu != current) )
        /* Don't use write_ptbase: it may switch to guest_user on x86/64! */
        write_cr3(pagetable_get_paddr(
            d->arch.ptwr[which].vcpu->arch.guest_table));
    else
        TOGGLE_MODE();

    l1va = d->arch.ptwr[which].l1va;
    ptep = (l1_pgentry_t *)&linear_pg_table[l1_linear_offset(l1va)];

    /*
     * STEP 1. Write-protect the p.t. page so no more updates can occur.
     */

    if ( unlikely(__get_user(pte.l1, &ptep->l1)) )
    {
        MEM_LOG("ptwr: Could not read pte at %p", ptep);
        /*
         * Really a bug. We could read this PTE during the initial fault,
         * and pagetables can't have changed meantime.
         */
        BUG();
    }
    PTWR_PRINTK("[%c] disconnected_l1va at %p is %"PRIpte"\n",
                PTWR_PRINT_WHICH, ptep, l1e_get_intpte(pte));
    l1e_remove_flags(pte, _PAGE_RW);

    /* Write-protect the p.t. page in the guest page table. */
    if ( unlikely(__put_user(pte, ptep)) )
    {
        MEM_LOG("ptwr: Could not update pte at %p", ptep);
        /*
         * Really a bug. We could write this PTE during the initial fault,
         * and pagetables can't have changed meantime.
         */
        BUG();
    }

    /* Ensure that there are no stale writable mappings in any TLB. */
    /* NB. INVLPG is a serialising instruction: flushes pending updates. */
    flush_tlb_one_mask(d->domain_dirty_cpumask, l1va);
    PTWR_PRINTK("[%c] disconnected_l1va at %p now %"PRIpte"\n",
                PTWR_PRINT_WHICH, ptep, l1e_get_intpte(pte));

    /*
     * STEP 2. Validate any modified PTEs.
     */

    if ( likely(d == current->domain) )
    {
        pl1e = map_domain_page(l1e_get_pfn(pte));
        modified = revalidate_l1(d, pl1e, d->arch.ptwr[which].page);
        unmap_domain_page(pl1e);
        perfc_incr_histo(wpt_updates, modified, PT_UPDATES);
        ptwr_eip_stat_update(d->arch.ptwr[which].eip, d->domain_id, modified);
        d->arch.ptwr[which].prev_nr_updates = modified;
    }
    else
    {
        /*
         * Must make a temporary global mapping, since we are running in the
         * wrong address space, so no access to our own mapcache.
         */
        pl1e = map_domain_page_global(l1e_get_pfn(pte));
        modified = revalidate_l1(d, pl1e, d->arch.ptwr[which].page);
        unmap_domain_page_global(pl1e);
    }

    /*
     * STEP 3. Reattach the L1 p.t. page into the current address space.
     */

    if ( which == PTWR_PT_ACTIVE )
    {
        pl2e = &__linear_l2_table[d->arch.ptwr[which].l2_idx];
        l2e_add_flags(*pl2e, _PAGE_PRESENT); 
    }

    /*
     * STEP 4. Final tidy-up.
     */

    d->arch.ptwr[which].l1va = 0;

    if ( unlikely(d->arch.ptwr[which].vcpu != current) )
        write_ptbase(current);
    else 
        TOGGLE_MODE();
}

static int ptwr_emulated_update(
    unsigned long addr,
    physaddr_t old,
    physaddr_t val,
    unsigned int bytes,
    unsigned int do_cmpxchg)
{
    unsigned long pfn, l1va;
    struct pfn_info *page;
    l1_pgentry_t pte, ol1e, nl1e, *pl1e;
    struct domain *d = current->domain;

    /* Aligned access only, thank you. */
    if ( !access_ok(addr, bytes) || ((addr & (bytes-1)) != 0) )
    {
        MEM_LOG("ptwr_emulate: Unaligned or bad size ptwr access (%d, %lx)",
                bytes, addr);
        return X86EMUL_UNHANDLEABLE;
    }

    /* Turn a sub-word access into a full-word access. */
    if ( bytes != sizeof(physaddr_t) )
    {
        int           rc;
        physaddr_t    full;
        unsigned int  offset = addr & (sizeof(physaddr_t)-1);

        /* Align address; read full word. */
        addr &= ~(sizeof(physaddr_t)-1);
        if ( (rc = x86_emulate_read_std(addr, (unsigned long *)&full,
                                        sizeof(physaddr_t))) )
            return rc; 
        /* Mask out bits provided by caller. */
        full &= ~((((physaddr_t)1 << (bytes*8)) - 1) << (offset*8));
        /* Shift the caller value and OR in the missing bits. */
        val  &= (((physaddr_t)1 << (bytes*8)) - 1);
        val <<= (offset)*8;
        val  |= full;
        /* Also fill in missing parts of the cmpxchg old value. */
        old  &= (((physaddr_t)1 << (bytes*8)) - 1);
        old <<= (offset)*8;
        old  |= full;
    }

    /*
     * We must not emulate an update to a PTE that is temporarily marked
     * writable by the batched ptwr logic, else we can corrupt page refcnts! 
     */
    if ( ((l1va = d->arch.ptwr[PTWR_PT_ACTIVE].l1va) != 0) &&
         (l1_linear_offset(l1va) == l1_linear_offset(addr)) )
        ptwr_flush(d, PTWR_PT_ACTIVE);
    if ( ((l1va = d->arch.ptwr[PTWR_PT_INACTIVE].l1va) != 0) &&
         (l1_linear_offset(l1va) == l1_linear_offset(addr)) )
        ptwr_flush(d, PTWR_PT_INACTIVE);

    /* Read the PTE that maps the page being updated. */
    if (__copy_from_user(&pte, &linear_pg_table[l1_linear_offset(addr)],
                         sizeof(pte)))
    {
        MEM_LOG("ptwr_emulate: Cannot read thru linear_pg_table");
        return X86EMUL_UNHANDLEABLE;
    }

    pfn  = l1e_get_pfn(pte);
    page = pfn_to_page(pfn);

    /* We are looking only for read-only mappings of p.t. pages. */
    if ( ((l1e_get_flags(pte) & (_PAGE_RW|_PAGE_PRESENT)) != _PAGE_PRESENT) ||
         ((page->u.inuse.type_info & PGT_type_mask) != PGT_l1_page_table) ||
         (page_get_owner(page) != d) )
    {
        MEM_LOG("ptwr_emulate: Page is mistyped or bad pte "
                "(%lx, %" PRtype_info ")",
                l1e_get_pfn(pte), page->u.inuse.type_info);
        return X86EMUL_UNHANDLEABLE;
    }

    /* Check the new PTE. */
    nl1e = l1e_from_intpte(val);
    if ( unlikely(!get_page_from_l1e(nl1e, d)) )
    {
        MEM_LOG("ptwr_emulate: could not get_page_from_l1e()");
        return X86EMUL_UNHANDLEABLE;
    }

    /* Checked successfully: do the update (write or cmpxchg). */
    pl1e = map_domain_page(page_to_pfn(page));
    pl1e = (l1_pgentry_t *)((unsigned long)pl1e + (addr & ~PAGE_MASK));
    if ( do_cmpxchg )
    {
        ol1e = l1e_from_intpte(old);
        if ( cmpxchg((intpte_t *)pl1e, old, val) != old )
        {
            unmap_domain_page(pl1e);
            put_page_from_l1e(nl1e, d);
            return X86EMUL_CMPXCHG_FAILED;
        }
    }
    else
    {
        ol1e  = *pl1e;
        *pl1e = nl1e;
    }
    unmap_domain_page(pl1e);

    /* Finally, drop the old PTE. */
    put_page_from_l1e(ol1e, d);

    return X86EMUL_CONTINUE;
}

static int ptwr_emulated_write(
    unsigned long addr,
    unsigned long val,
    unsigned int bytes)
{
    return ptwr_emulated_update(addr, 0, val, bytes, 0);
}

static int ptwr_emulated_cmpxchg(
    unsigned long addr,
    unsigned long old,
    unsigned long new,
    unsigned int bytes)
{
    return ptwr_emulated_update(addr, old, new, bytes, 1);
}

static int ptwr_emulated_cmpxchg8b(
    unsigned long addr,
    unsigned long old,
    unsigned long old_hi,
    unsigned long new,
    unsigned long new_hi)
{
    return ptwr_emulated_update(
        addr, ((u64)old_hi << 32) | old, ((u64)new_hi << 32) | new, 8, 1);
}

static struct x86_mem_emulator ptwr_mem_emulator = {
    .read_std           = x86_emulate_read_std,
    .write_std          = x86_emulate_write_std,
    .read_emulated      = x86_emulate_read_std,
    .write_emulated     = ptwr_emulated_write,
    .cmpxchg_emulated   = ptwr_emulated_cmpxchg,
    .cmpxchg8b_emulated = ptwr_emulated_cmpxchg8b
};

/* Write page fault handler: check if guest is trying to modify a PTE. */
int ptwr_do_page_fault(struct domain *d, unsigned long addr, 
                       struct cpu_user_regs *regs)
{
    unsigned long    pfn;
    struct pfn_info *page;
    l1_pgentry_t    *pl1e, pte;
    l2_pgentry_t    *pl2e, l2e;
    int              which, flags;
    unsigned long    l2_idx;

    if ( unlikely(shadow_mode_enabled(d)) )
        return 0;

    /*
     * Attempt to read the PTE that maps the VA being accessed. By checking for
     * PDE validity in the L2 we avoid many expensive fixups in __get_user().
     */
    if ( !(l2e_get_flags(__linear_l2_table[l2_linear_offset(addr)]) &
           _PAGE_PRESENT) ||
         __copy_from_user(&pte,&linear_pg_table[l1_linear_offset(addr)],
                          sizeof(pte)) )
    {
        return 0;
    }

    pfn  = l1e_get_pfn(pte);
    page = pfn_to_page(pfn);

#ifdef CONFIG_X86_64
#define WRPT_PTE_FLAGS (_PAGE_RW | _PAGE_PRESENT | _PAGE_USER)
#else
#define WRPT_PTE_FLAGS (_PAGE_RW | _PAGE_PRESENT)
#endif

    /*
     * Check the required flags for a valid wrpt mapping. If the page is
     * already writable then we can return straight to the guest (SMP race).
     * We decide whether or not to propagate the fault by testing for write
     * permissions in page directories by writing back to the linear mapping.
     */
    if ( (flags = l1e_get_flags(pte) & WRPT_PTE_FLAGS) == WRPT_PTE_FLAGS )
        return !__put_user(
            pte.l1, &linear_pg_table[l1_linear_offset(addr)].l1);

    /* We are looking only for read-only mappings of p.t. pages. */
    if ( ((flags | _PAGE_RW) != WRPT_PTE_FLAGS) ||
         ((page->u.inuse.type_info & PGT_type_mask) != PGT_l1_page_table) ||
         ((page->u.inuse.type_info & PGT_count_mask) == 0) ||
         (page_get_owner(page) != d) )
    {
        return 0;
    }

#if 0 /* Leave this in as useful for debugging */ 
    goto emulate; 
#endif

    PTWR_PRINTK("ptwr_page_fault on l1 pt at va %lx, pfn %lx, eip %lx\n",
                addr, pfn, (unsigned long)regs->eip);
    
    /* Get the L2 index at which this L1 p.t. is always mapped. */
    l2_idx = page->u.inuse.type_info & PGT_va_mask;
    if ( unlikely(l2_idx >= PGT_va_unknown) )
        goto emulate; /* Urk! This L1 is mapped in multiple L2 slots! */
    l2_idx >>= PGT_va_shift;

    if ( unlikely(l2_idx == l2_linear_offset(addr)) )
        goto emulate; /* Urk! Pagetable maps itself! */

    /*
     * Is the L1 p.t. mapped into the current address space? If so we call it
     * an ACTIVE p.t., otherwise it is INACTIVE.
     */
    pl2e = &__linear_l2_table[l2_idx];
    which = PTWR_PT_INACTIVE;

    if ( (__get_user(l2e.l2, &pl2e->l2) == 0) && (l2e_get_pfn(l2e) == pfn) )
    {
        /*
         * Check the PRESENT bit to set ACTIVE mode.
         * If the PRESENT bit is clear, we may be conflicting with the current 
         * ACTIVE p.t. (it may be the same p.t. mapped at another virt addr).
         * The ptwr_flush call below will restore the PRESENT bit.
         */
        if ( likely(l2e_get_flags(l2e) & _PAGE_PRESENT) ||
             (d->arch.ptwr[PTWR_PT_ACTIVE].l1va &&
              (l2_idx == d->arch.ptwr[PTWR_PT_ACTIVE].l2_idx)) )
            which = PTWR_PT_ACTIVE;
    }

    /*
     * If this is a multi-processor guest then ensure that the page is hooked
     * into at most one L2 table, which must be the one running on this VCPU.
     */
    if ( (d->vcpu[0]->next_in_list != NULL) &&
         ((page->u.inuse.type_info & PGT_count_mask) != 
          (!!(page->u.inuse.type_info & PGT_pinned) +
           (which == PTWR_PT_ACTIVE))) )
    {
        /* Could be conflicting writable mappings from other VCPUs. */
        cleanup_writable_pagetable(d);
        goto emulate;
    }

    /*
     * We only allow one ACTIVE and one INACTIVE p.t. to be updated at at 
     * time. If there is already one, we must flush it out.
     */
    if ( d->arch.ptwr[which].l1va )
        ptwr_flush(d, which);

    /*
     * If last batch made no updates then we are probably stuck. Emulate this 
     * update to ensure we make progress.
     */
    if ( d->arch.ptwr[which].prev_nr_updates == 0 )
    {
        /* Ensure that we don't get stuck in an emulation-only rut. */
        d->arch.ptwr[which].prev_nr_updates = 1;
        goto emulate;
    }

    PTWR_PRINTK("[%c] batched ptwr_page_fault at va %lx, pt for %08lx, "
                "pfn %lx\n", PTWR_PRINT_WHICH, addr,
                l2_idx << L2_PAGETABLE_SHIFT, pfn);

    d->arch.ptwr[which].l1va   = addr | 1;
    d->arch.ptwr[which].l2_idx = l2_idx;
    d->arch.ptwr[which].vcpu   = current;

#ifdef PERF_ARRAYS
    d->arch.ptwr[which].eip    = regs->eip;
#endif

    /* For safety, disconnect the L1 p.t. page from current space. */
    if ( which == PTWR_PT_ACTIVE )
    {
        l2e_remove_flags(*pl2e, _PAGE_PRESENT);
        flush_tlb_mask(d->domain_dirty_cpumask);
    }
    
    /* Temporarily map the L1 page, and make a copy of it. */
    pl1e = map_domain_page(pfn);
    memcpy(d->arch.ptwr[which].page, pl1e, PAGE_SIZE);
    unmap_domain_page(pl1e);

    /* Finally, make the p.t. page writable by the guest OS. */
    l1e_add_flags(pte, _PAGE_RW);
    if ( unlikely(__put_user(pte.l1,
                             &linear_pg_table[l1_linear_offset(addr)].l1)) )
    {
        MEM_LOG("ptwr: Could not update pte at %p", (unsigned long *)
                &linear_pg_table[l1_linear_offset(addr)]);
        /* Toss the writable pagetable state and crash. */
        d->arch.ptwr[which].l1va = 0;
        domain_crash(d);
        return 0;
    }
    
    return EXCRET_fault_fixed;

 emulate:
    if ( x86_emulate_memop(guest_cpu_user_regs(), addr,
                           &ptwr_mem_emulator, X86EMUL_MODE_HOST) )
        return 0;
    perfc_incrc(ptwr_emulations);
    return EXCRET_fault_fixed;
}

int ptwr_init(struct domain *d)
{
    void *x = alloc_xenheap_page();
    void *y = alloc_xenheap_page();

    if ( (x == NULL) || (y == NULL) )
    {
        free_xenheap_page(x);
        free_xenheap_page(y);
        return -ENOMEM;
    }

    d->arch.ptwr[PTWR_PT_ACTIVE].page   = x;
    d->arch.ptwr[PTWR_PT_INACTIVE].page = y;

    return 0;
}

void ptwr_destroy(struct domain *d)
{
    LOCK_BIGLOCK(d);
    cleanup_writable_pagetable(d);
    UNLOCK_BIGLOCK(d);
    free_xenheap_page(d->arch.ptwr[PTWR_PT_ACTIVE].page);
    free_xenheap_page(d->arch.ptwr[PTWR_PT_INACTIVE].page);
}

void cleanup_writable_pagetable(struct domain *d)
{
    if ( unlikely(!VM_ASSIST(d, VMASST_TYPE_writable_pagetables)) )
        return;

    if ( unlikely(shadow_mode_enabled(d)) )
    {
        shadow_sync_all(d);
    }
    else
    {
        if ( d->arch.ptwr[PTWR_PT_ACTIVE].l1va )
            ptwr_flush(d, PTWR_PT_ACTIVE);
        if ( d->arch.ptwr[PTWR_PT_INACTIVE].l1va )
            ptwr_flush(d, PTWR_PT_INACTIVE);
    }
}

int map_pages_to_xen(
    unsigned long virt,
    unsigned long pfn,
    unsigned long nr_pfns,
    unsigned long flags)
{
    l2_pgentry_t *pl2e, ol2e;
    l1_pgentry_t *pl1e, ol1e;
    unsigned int  i;

    unsigned int  map_small_pages = !!(flags & MAP_SMALL_PAGES);
    flags &= ~MAP_SMALL_PAGES;

    while ( nr_pfns != 0 )
    {
        pl2e = virt_to_xen_l2e(virt);

        if ( ((((virt>>PAGE_SHIFT) | pfn) & ((1<<PAGETABLE_ORDER)-1)) == 0) &&
             (nr_pfns >= (1<<PAGETABLE_ORDER)) &&
             !map_small_pages )
        {
            /* Super-page mapping. */
            ol2e  = *pl2e;
            *pl2e = l2e_from_pfn(pfn, flags|_PAGE_PSE);

            if ( (l2e_get_flags(ol2e) & _PAGE_PRESENT) )
            {
                local_flush_tlb_pge();
                if ( !(l2e_get_flags(ol2e) & _PAGE_PSE) )
                    free_xen_pagetable(l2e_get_page(*pl2e));
            }

            virt    += 1UL << L2_PAGETABLE_SHIFT;
            pfn     += 1UL << PAGETABLE_ORDER;
            nr_pfns -= 1UL << PAGETABLE_ORDER;
        }
        else
        {
            /* Normal page mapping. */
            if ( !(l2e_get_flags(*pl2e) & _PAGE_PRESENT) )
            {
                pl1e = page_to_virt(alloc_xen_pagetable());
                clear_page(pl1e);
                *pl2e = l2e_from_page(virt_to_page(pl1e), __PAGE_HYPERVISOR);
            }
            else if ( l2e_get_flags(*pl2e) & _PAGE_PSE )
            {
                pl1e = page_to_virt(alloc_xen_pagetable());
                for ( i = 0; i < L1_PAGETABLE_ENTRIES; i++ )
                    pl1e[i] = l1e_from_pfn(
                        l2e_get_pfn(*pl2e) + i,
                        l2e_get_flags(*pl2e) & ~_PAGE_PSE);
                *pl2e = l2e_from_page(virt_to_page(pl1e), __PAGE_HYPERVISOR);
                local_flush_tlb_pge();
            }

            pl1e  = l2e_to_l1e(*pl2e) + l1_table_offset(virt);
            ol1e  = *pl1e;
            *pl1e = l1e_from_pfn(pfn, flags);
            if ( (l1e_get_flags(ol1e) & _PAGE_PRESENT) )
                local_flush_tlb_one(virt);

            virt    += 1UL << L1_PAGETABLE_SHIFT;
            pfn     += 1UL;
            nr_pfns -= 1UL;
        }
    }

    return 0;
}

void __set_fixmap(
    enum fixed_addresses idx, unsigned long p, unsigned long flags)
{
    if ( unlikely(idx >= __end_of_fixed_addresses) )
        BUG();
    map_pages_to_xen(fix_to_virt(idx), p >> PAGE_SHIFT, 1, flags);
}

#ifdef MEMORY_GUARD

void memguard_init(void)
{
    map_pages_to_xen(
        PAGE_OFFSET, 0, xenheap_phys_end >> PAGE_SHIFT,
        __PAGE_HYPERVISOR|MAP_SMALL_PAGES);
}

static void __memguard_change_range(void *p, unsigned long l, int guard)
{
    unsigned long _p = (unsigned long)p;
    unsigned long _l = (unsigned long)l;
    unsigned long flags = __PAGE_HYPERVISOR | MAP_SMALL_PAGES;

    /* Ensure we are dealing with a page-aligned whole number of pages. */
    ASSERT((_p&PAGE_MASK) != 0);
    ASSERT((_l&PAGE_MASK) != 0);
    ASSERT((_p&~PAGE_MASK) == 0);
    ASSERT((_l&~PAGE_MASK) == 0);

    if ( guard )
        flags &= ~_PAGE_PRESENT;

    map_pages_to_xen(
        _p, virt_to_phys(p) >> PAGE_SHIFT, _l >> PAGE_SHIFT, flags);
}

void memguard_guard_range(void *p, unsigned long l)
{
    __memguard_change_range(p, l, 1);
}

void memguard_unguard_range(void *p, unsigned long l)
{
    __memguard_change_range(p, l, 0);
}

#endif

/*
 * Local variables:
 * mode: C
 * c-set-style: "BSD"
 * c-basic-offset: 4
 * tab-width: 4
 * indent-tabs-mode: nil
 * End:
 */<|MERGE_RESOLUTION|>--- conflicted
+++ resolved
@@ -2674,12 +2674,6 @@
     if ( copy_from_user(frames, frame_list, nr_pages * sizeof(unsigned long)) )
         return -EFAULT;
 
-<<<<<<< HEAD
-=======
-    for ( i = 0; i < nr_pages; i++ )
-        frames[i] = __gpfn_to_mfn(current->domain, frames[i]);
-
->>>>>>> 16f2e34d
     LOCK_BIGLOCK(current->domain);
 
     if ( (ret = set_gdt(current, frames, entries)) == 0 )
