--- conflicted
+++ resolved
@@ -54,15 +54,9 @@
 CFLAGS += -DVERBOSE
 endif
 
-<<<<<<< HEAD
-ifeq ($(debugger),y)
-CFLAGS += -DXEN_DEBUGGER -g
+ifeq ($(gdb_stub),y)
+CFLAGS += -g
 endif
-=======
-#ifeq ($(debugger),y)
-#CFLAGS += -DXEN_DEBUGGER
-#endif
->>>>>>> 15f43332
 
 ifeq ($(perfc),y)
 CFLAGS += -DPERF_COUNTERS
