/******************************************************************************
 * Xc.c
 * 
 * Copyright (c) 2003-2004, K A Fraser (University of Cambridge)
 */

#include <Python.h>
#include <xc.h>
#include <zlib.h>
#include <fcntl.h>
#include <netinet/in.h>
#include <netinet/tcp.h>
#include <sys/types.h>
#include <sys/socket.h>
#include <netdb.h>
#include <arpa/inet.h>

/* Needed for Python versions earlier than 2.3. */
#ifndef PyMODINIT_FUNC
#define PyMODINIT_FUNC DL_EXPORT(void)
#endif

static PyObject *xc_error, *zero;

typedef struct {
    PyObject_HEAD;
    int xc_handle;
} XcObject;

/*
 * Definitions for the 'xc' object type.
 */

static PyObject *pyxc_domain_create(PyObject *self,
                                    PyObject *args,
                                    PyObject *kwds)
{
    XcObject *xc = (XcObject *)self;

    unsigned int mem_kb = 0;
    char        *name   = "(anon)";
    int          cpu = -1;
    u64          dom;
    int          ret;

    static char *kwd_list[] = { "mem_kb", "name", "cpu", NULL };

    if ( !PyArg_ParseTupleAndKeywords(args, kwds, "|isi", kwd_list, 
                                      &mem_kb, &name, &cpu) )
        return NULL;

    if ( (ret = xc_domain_create(xc->xc_handle, mem_kb, name, cpu, &dom)) < 0 )
        return PyErr_SetFromErrno(xc_error);

    return PyLong_FromUnsignedLongLong(dom);
}

static PyObject *pyxc_domain_start(PyObject *self,
                                   PyObject *args,
                                   PyObject *kwds)
{
    XcObject *xc = (XcObject *)self;

    u64 dom;

    static char *kwd_list[] = { "dom", NULL };

    if ( !PyArg_ParseTupleAndKeywords(args, kwds, "L", kwd_list, &dom) )
        return NULL;

    if ( xc_domain_start(xc->xc_handle, dom) != 0 )
        return PyErr_SetFromErrno(xc_error);
    
    Py_INCREF(zero);
    return zero;
}

static PyObject *pyxc_domain_stop(PyObject *self,
                                  PyObject *args,
                                  PyObject *kwds)
{
    XcObject *xc = (XcObject *)self;

    u64 dom;

    static char *kwd_list[] = { "dom", NULL };

    if ( !PyArg_ParseTupleAndKeywords(args, kwds, "L", kwd_list, &dom) )
        return NULL;

    if ( xc_domain_stop(xc->xc_handle, dom) != 0 )
        return PyErr_SetFromErrno(xc_error);
    
    Py_INCREF(zero);
    return zero;
}

static PyObject *pyxc_domain_destroy(PyObject *self,
                                     PyObject *args,
                                     PyObject *kwds)
{
    XcObject *xc = (XcObject *)self;

    u64 dom;
    int force = 0;

    static char *kwd_list[] = { "dom", "force", NULL };

    if ( !PyArg_ParseTupleAndKeywords(args, kwds, "L|i", kwd_list, 
                                      &dom, &force) )
        return NULL;

    if ( xc_domain_destroy(xc->xc_handle, dom, force) != 0 )
        return PyErr_SetFromErrno(xc_error);
    
    Py_INCREF(zero);
    return zero;
}

static PyObject *pyxc_domain_pincpu(PyObject *self,
                                     PyObject *args,
                                     PyObject *kwds)
{
    XcObject *xc = (XcObject *)self;

    u64 dom;
    int cpu = -1;

    static char *kwd_list[] = { "dom", "cpu", NULL };

    if ( !PyArg_ParseTupleAndKeywords(args, kwds, "L|i", kwd_list, 
                                      &dom, &cpu) )
        return NULL;

    if ( xc_domain_pincpu(xc->xc_handle, dom, cpu) != 0 )
        return PyErr_SetFromErrno(xc_error);
    
    Py_INCREF(zero);
    return zero;
}

static PyObject *pyxc_domain_getinfo(PyObject *self,
                                     PyObject *args,
                                     PyObject *kwds)
{
    XcObject *xc = (XcObject *)self;
    PyObject *list;

    u64 first_dom = 0;
    int max_doms = 1024, nr_doms, i;
    xc_dominfo_t *info;

    static char *kwd_list[] = { "first_dom", "max_doms", NULL };
    
    if ( !PyArg_ParseTupleAndKeywords(args, kwds, "|Li", kwd_list,
                                      &first_dom, &max_doms) )
        return NULL;

    if ( (info = malloc(max_doms * sizeof(xc_dominfo_t))) == NULL )
        return PyErr_NoMemory();

    nr_doms = xc_domain_getinfo(xc->xc_handle, first_dom, max_doms, info);
    
    list = PyList_New(nr_doms);
    for ( i = 0 ; i < nr_doms; i++ )
    {
        PyList_SetItem(
            list, i, 
            Py_BuildValue("{s:L,s:i,s:i,s:i,s:l,s:L,s:s,s:l}",
                          "dom",      info[i].domid,
                          "cpu",      info[i].cpu,
                          "running",  info[i].has_cpu,
                          "stopped",  info[i].stopped,
                          "mem_kb",   info[i].nr_pages*4,
                          "cpu_time", info[i].cpu_time,
                          "name",     info[i].name,
                          "maxmem_kb",info[i].max_memkb
		));
    }

    free(info);

    return list;
}

static PyObject *pyxc_linux_save(PyObject *self,
                                 PyObject *args,
                                 PyObject *kwds)
{
    XcObject *xc = (XcObject *)self;

    u64   dom;
    char *state_file;
    int   progress = 1, live = 0;
    unsigned int flags = 0;

    static char *kwd_list[] = { "dom", "state_file", "progress", "live", NULL };

    if ( !PyArg_ParseTupleAndKeywords(args, kwds, "Ls|ii", kwd_list, 
                                      &dom, &state_file, &progress, &live) )
        return NULL;

<<<<<<< HEAD
    if (progress) flags |= XCFLAGS_VERBOSE;
    if (live)     flags |= XCFLAGS_LIVE;
=======
    if ( progress )
        flags |= XCFLAGS_VERBOSE;
>>>>>>> 656a3b7d

    if ( strncmp(state_file,"tcp:", strlen("tcp:")) == 0 )
    {
#define max_namelen 64
	char server[max_namelen];
	char *port_s;
	int port=777;
	int sd = -1;
	struct hostent *h;
	struct sockaddr_in s;
	int sockbufsize;

	int writerfn(void *fd, const void *buf, size_t count)
	{
	    int tot = 0, rc;
	    do {
		rc = write( (int) fd, ((char*)buf)+tot, count-tot );
		if ( rc < 0 ) { perror("WRITE"); return rc; };
		tot += rc;
	    }
	    while ( tot < count );
	    return 0;
	}

	strncpy( server, state_file+strlen("tcp://"), max_namelen);
	server[max_namelen-1]='\0';
	if ( (port_s = strchr(server,':')) != NULL )
	{
	    *port_s = '\0';
	    port = atoi(port_s+1);
	}

	printf("X server=%s port=%d\n",server,port);
	
	h = gethostbyname(server);
	sd = socket (AF_INET,SOCK_STREAM,0);
	if ( sd < 0 )
            goto serr;
	s.sin_family = AF_INET;
	bcopy ( h->h_addr, &(s.sin_addr.s_addr), h->h_length);
	s.sin_port = htons(port);
	if ( connect(sd, (struct sockaddr *) &s, sizeof(s)) ) 
	    goto serr;

	sockbufsize=128*1024;
	if ( setsockopt(sd, SOL_SOCKET, SO_SNDBUF, 
                        &sockbufsize, sizeof sockbufsize) < 0 ) 
	    goto serr;

	if ( xc_linux_save(xc->xc_handle, dom, flags, 
                           writerfn, (void*)sd) == 0 )
	{
	    close(sd);
	    Py_INCREF(zero);
	    return zero;
	}

    serr:
	PyErr_SetFromErrno(xc_error);
	if ( sd >= 0 ) close(sd);
	return NULL;
    }    
    else
    {
	int fd = -1;
	gzFile gfd = NULL;

	int writerfn(void *fd, const void *buf, size_t count)
	{
	    int rc;
	    while ( ((rc = gzwrite( (gzFile*)fd, (void*)buf, count)) == -1) && 
		    (errno = EINTR) )
		continue;
	    return ! (rc == count);
	}

	if (strncmp(state_file,"file:",strlen("file:")) == 0)
	    state_file += strlen("file:");

	if ( (fd = open(state_file, O_CREAT|O_EXCL|O_WRONLY, 0644)) == -1 )
	{
	    perror("Could not open file for writing");
	    goto err;
	}

	/*
	 * Compression rate 1: we want speed over compression. 
	 * We're mainly going for those zero pages, after all.
	 */

	if ( (gfd = gzdopen(fd, "wb1")) == NULL )
	{
	    perror("Could not allocate compression state for state file");
	    close(fd);
	    goto err;
	}


	if ( xc_linux_save(xc->xc_handle, dom, flags, writerfn, gfd) == 0 )
	{
	    gzclose(gfd);
	    close(fd);

	    Py_INCREF(zero);
	    return zero;
	}

    err:
	PyErr_SetFromErrno(xc_error);
	if ( gfd != NULL )
            gzclose(gfd);
	if ( fd >= 0 )
            close(fd);
	unlink(state_file);
	return NULL;
    }

}

static PyObject *pyxc_linux_restore(PyObject *self,
                                    PyObject *args,
                                    PyObject *kwds)
{
    XcObject *xc = (XcObject *)self;

    char        *state_file;
    int          progress = 1;
    u64          dom;
    unsigned int flags = 0;

    static char *kwd_list[] = { "dom", "state_file", "progress", NULL };

    if ( !PyArg_ParseTupleAndKeywords(args, kwds, "Ls|i", kwd_list, 
                                      &dom, &state_file, &progress) )
        return NULL;

    if ( progress )
        flags |= XCFLAGS_VERBOSE;

    if ( strncmp(state_file,"tcp:", strlen("tcp:")) == 0 )
    {
#define max_namelen 64
	char server[max_namelen];
	char *port_s;
	int port=777;
	int ld = -1, sd = -1;
	struct hostent *h;
	struct sockaddr_in s, d, p;
	socklen_t dlen, plen;
	int sockbufsize;
	int on = 1;

	int readerfn(void *fd, void *buf, size_t count)
	{
	    int rc, tot = 0;
	    do { 
		rc = read( (int) fd, ((char*)buf)+tot, count-tot ); 
		if ( rc < 0 ) { perror("READ"); return rc; }
		tot += rc;
	    } 
            while ( tot < count );
	    return 0;
	}

	strncpy( server, state_file+strlen("tcp://"), max_namelen);
	server[max_namelen-1]='\0';
	if ( (port_s = strchr(server,':')) != NULL )
	{
	    *port_s = '\0';
	    port = atoi(port_s+1);
	}

	printf("X server=%s port=%d\n",server,port);
	
	h = gethostbyname(server);
	ld = socket (AF_INET,SOCK_STREAM,0);
	if ( ld < 0 ) goto serr;
	s.sin_family = AF_INET;
	//bcopy ( h->h_addr, &(s.sin_addr.s_addr), h->h_length);
	s.sin_addr.s_addr = htonl(INADDR_ANY);
	s.sin_port = htons(port);

	if ( setsockopt(ld, SOL_SOCKET, SO_REUSEADDR, &on, sizeof (on)) < 0 )
	    goto serr;

	if ( bind(ld, (struct sockaddr *) &s, sizeof(s)) ) 
	    goto serr;

	if ( listen(ld, 1) )
	    goto serr;

	dlen=sizeof(struct sockaddr);
	if ( (sd = accept(ld, (struct sockaddr *) &d, &dlen )) < 0 )
	    goto serr;

        plen = sizeof(p);
	if ( getpeername(sd, (struct sockaddr_in *) &p, 
                         &plen) < 0 )
	    goto serr;

	printf("Accepted connection from %s\n", inet_ntoa(p.sin_addr));
	
	sockbufsize=128*1024;
	if ( setsockopt(sd, SOL_SOCKET, SO_SNDBUF, &sockbufsize, 
                        sizeof sockbufsize) < 0 ) 
	    goto serr;

	if ( xc_linux_restore(xc->xc_handle, dom, flags, 
                              readerfn, (void*)sd, &dom) == 0 )
	{
	    close(sd);
	    Py_INCREF(zero);
	    return zero;
	}

    serr:
	PyErr_SetFromErrno(xc_error);
	if ( ld >= 0 ) close(ld);
	if ( sd >= 0 ) close(sd);
	return NULL;
    }    
    else
    {
	int fd = -1;
	gzFile gfd = NULL;

	int readerfn(void *fd, void *buf, size_t count)
	{
	    int rc;
	    while ( ((rc = gzread( (gzFile*)fd, (void*)buf, count)) == -1) && 
		    (errno = EINTR) )
		continue;
	    return ! (rc == count);
	}

	if ( strncmp(state_file,"file:",strlen("file:")) == 0 )
	    state_file += strlen("file:");

	if ( (fd = open(state_file, O_RDONLY)) == -1 )
	{
	    perror("Could not open file for writing");
	    goto err;
	}

	/*
	 * Compression rate 1: we want speed over compression. 
	 * We're mainly going for those zero pages, after all.
	 */

	if ( (gfd = gzdopen(fd, "rb")) == NULL )
	{
	    perror("Could not allocate compression state for state file");
	    close(fd);
	    goto err;
	}


	if ( xc_linux_restore(xc->xc_handle, dom, flags, 
                              readerfn, gfd, &dom) == 0 )
	{
	    gzclose(gfd);
	    close(fd);

	    Py_INCREF(zero);
	    return zero;
	}

    err:
	PyErr_SetFromErrno(xc_error);
	if ( gfd != NULL ) gzclose(gfd);
	if ( fd >= 0 ) close(fd);
	return NULL;
    }

}

static PyObject *pyxc_linux_build(PyObject *self,
                                  PyObject *args,
                                  PyObject *kwds)
{
    XcObject *xc = (XcObject *)self;

    u64   dom;
    char *image, *ramdisk = NULL, *cmdline = "";
    int   control_evtchn;

    static char *kwd_list[] = { "dom", "control_evtchn", 
                                "image", "ramdisk", "cmdline", NULL };

    if ( !PyArg_ParseTupleAndKeywords(args, kwds, "Lis|ss", kwd_list, 
                                      &dom, &control_evtchn, 
                                      &image, &ramdisk, &cmdline) )
        return NULL;

    if ( xc_linux_build(xc->xc_handle, dom, image, 
                        ramdisk, cmdline, control_evtchn) != 0 )
        return PyErr_SetFromErrno(xc_error);
    
    Py_INCREF(zero);
    return zero;
}

static PyObject *pyxc_netbsd_build(PyObject *self,
                                   PyObject *args,
                                   PyObject *kwds)
{
    XcObject *xc = (XcObject *)self;

    u64   dom;
    char *image, *ramdisk = NULL, *cmdline = "";
    int   control_evtchn;

    static char *kwd_list[] = { "dom", "control_evtchn",
                                "image", "ramdisk", "cmdline", NULL };

    if ( !PyArg_ParseTupleAndKeywords(args, kwds, "Lis|ssi", kwd_list, 
                                      &dom, &control_evtchn,
                                      &image, &ramdisk, &cmdline) )
        return NULL;

    if ( xc_netbsd_build(xc->xc_handle, dom, image, 
                         cmdline, control_evtchn) != 0 )
        return PyErr_SetFromErrno(xc_error);
    
    Py_INCREF(zero);
    return zero;
}

static PyObject *pyxc_bvtsched_global_set(PyObject *self,
                                          PyObject *args,
                                          PyObject *kwds)
{
    XcObject *xc = (XcObject *)self;

    unsigned long ctx_allow;

    static char *kwd_list[] = { "ctx_allow", NULL };

    if ( !PyArg_ParseTupleAndKeywords(args, kwds, "l", kwd_list, &ctx_allow) )
        return NULL;

    if ( xc_bvtsched_global_set(xc->xc_handle, ctx_allow) != 0 )
        return PyErr_SetFromErrno(xc_error);
    
    Py_INCREF(zero);
    return zero;
}

static PyObject *pyxc_bvtsched_global_get(PyObject *self,
					  PyObject *args,
					  PyObject *kwds)
{
    XcObject *xc = (XcObject *)self;
    
    unsigned long ctx_allow;
    
    if ( !PyArg_ParseTuple(args, "") )
        return NULL;
    
    if ( xc_bvtsched_global_get(xc->xc_handle, &ctx_allow) != 0 )
        return PyErr_SetFromErrno(xc_error);
    
    return Py_BuildValue("s:l", "ctx_allow", ctx_allow);
}

static PyObject *pyxc_bvtsched_domain_set(PyObject *self,
                                          PyObject *args,
                                          PyObject *kwds)
{
    XcObject *xc = (XcObject *)self;

    u64           dom;
    unsigned long mcuadv, warp, warpl, warpu;

    static char *kwd_list[] = { "dom", "mcuadv", "warp", "warpl",
                                "warpu", NULL };

    if ( !PyArg_ParseTupleAndKeywords(args, kwds, "Lllll", kwd_list,
                                      &dom, &mcuadv, &warp, &warpl, &warpu) )
        return NULL;

    if ( xc_bvtsched_domain_set(xc->xc_handle, dom, mcuadv, 
                                warp, warpl, warpu) != 0 )
        return PyErr_SetFromErrno(xc_error);
    
    Py_INCREF(zero);
    return zero;
}

static PyObject *pyxc_bvtsched_domain_get(PyObject *self,
                                          PyObject *args,
                                          PyObject *kwds)
{
    XcObject *xc = (XcObject *)self;
    u64 dom;
    unsigned long mcuadv, warp, warpl, warpu;
    
    static char *kwd_list[] = { "dom", NULL };

    if ( !PyArg_ParseTupleAndKeywords(args, kwds, "L", kwd_list, &dom) )
        return NULL;
    
    if ( xc_bvtsched_domain_get(xc->xc_handle, dom, &mcuadv, &warp,
                                &warpl, &warpu) != 0 )
        return PyErr_SetFromErrno(xc_error);

    return Py_BuildValue("{s:L,s:l,s:l,s:l,s:l}",
                         "domain", dom,
                         "mcuadv", mcuadv,
                         "warp",   warp,
                         "warpl",  warpl,
                         "warpu",  warpu);
}

static PyObject *pyxc_vif_scheduler_set(PyObject *self,
                                        PyObject *args,
                                        PyObject *kwds)
{
    XcObject *xc = (XcObject *)self;

    u64           dom;
    unsigned int  vif;
    xc_vif_sched_params_t sched = { 0, 0 };

    static char *kwd_list[] = { "dom", "vif", "credit_bytes", 
                                "credit_usecs", NULL };

    if ( !PyArg_ParseTupleAndKeywords(args, kwds, "Li|ll", kwd_list, 
                                      &dom, &vif, 
                                      &sched.credit_bytes, 
                                      &sched.credit_usec) )
        return NULL;

    if ( xc_vif_scheduler_set(xc->xc_handle, dom, vif, &sched) != 0 )
        return PyErr_SetFromErrno(xc_error);
    
    Py_INCREF(zero);
    return zero;
}

static PyObject *pyxc_vif_scheduler_get(PyObject *self,
                                        PyObject *args,
                                        PyObject *kwds)
{
    XcObject *xc = (XcObject *)self;

    u64           dom;
    unsigned int  vif;
    xc_vif_sched_params_t sched;

    static char *kwd_list[] = { "dom", "vif", NULL };

    if ( !PyArg_ParseTupleAndKeywords(args, kwds, "Li", kwd_list, 
                                      &dom, &vif) )
        return NULL;

    if ( xc_vif_scheduler_get(xc->xc_handle, dom, vif, &sched) != 0 )
        return PyErr_SetFromErrno(xc_error);

    return Py_BuildValue("{s:l,s:l}", 
                         "credit_bytes", sched.credit_bytes,
                         "credit_usecs", sched.credit_usec);
}

static PyObject *pyxc_vif_stats_get(PyObject *self,
                                    PyObject *args,
                                    PyObject *kwds)
{
    XcObject *xc = (XcObject *)self;

    u64            dom;
    unsigned int   vif;
    xc_vif_stats_t stats;

    static char *kwd_list[] = { "dom", "vif", NULL };

    if ( !PyArg_ParseTupleAndKeywords(args, kwds, "Li", kwd_list, 
                                      &dom, &vif) )
        return NULL;

    if ( xc_vif_stats_get(xc->xc_handle, dom, vif, &stats) != 0 )
        return PyErr_SetFromErrno(xc_error);

    return Py_BuildValue("{s:L,s:L,s:L,s:L}", 
                         "tx_bytes", stats.tx_bytes,
                         "tx_packets", stats.tx_pkts,
                         "rx_bytes", stats.rx_bytes,
                         "rx_packets", stats.rx_pkts);
}

static PyObject *pyxc_vbd_create(PyObject *self,
                                 PyObject *args,
                                 PyObject *kwds)
{
    XcObject *xc = (XcObject *)self;

    u64          dom;
    unsigned int vbd;
    int          writeable;

    static char *kwd_list[] = { "dom", "vbd", "writeable", NULL };

    if ( !PyArg_ParseTupleAndKeywords(args, kwds, "Lii", kwd_list, 
                                      &dom, &vbd, &writeable) )
        return NULL;

    if ( xc_vbd_create(xc->xc_handle, dom, vbd, writeable) != 0 )
        return PyErr_SetFromErrno(xc_error);

    Py_INCREF(zero);
    return zero;
}

static PyObject *pyxc_vbd_destroy(PyObject *self,
                                  PyObject *args,
                                  PyObject *kwds)
{
    XcObject *xc = (XcObject *)self;

    u64          dom;
    unsigned int vbd;

    static char *kwd_list[] = { "dom", "vbd", NULL };

    if ( !PyArg_ParseTupleAndKeywords(args, kwds, "Li", kwd_list, 
                                      &dom, &vbd) )
        return NULL;

    if ( xc_vbd_destroy(xc->xc_handle, dom, vbd) != 0 )
        return PyErr_SetFromErrno(xc_error);

    Py_INCREF(zero);
    return zero;
}

static PyObject *pyxc_vbd_grow(PyObject *self,
                               PyObject *args,
                               PyObject *kwds)
{
    XcObject *xc = (XcObject *)self;

    u64            dom;
    unsigned int   vbd;
    xc_vbdextent_t extent;

    static char *kwd_list[] = { "dom", "vbd", "device", 
                                "start_sector", "nr_sectors", NULL };

    if ( !PyArg_ParseTupleAndKeywords(args, kwds, "LiiLL", kwd_list, 
                                      &dom, &vbd, 
                                      &extent.real_device, 
                                      &extent.start_sector, 
                                      &extent.nr_sectors) )
        return NULL;

    if ( xc_vbd_grow(xc->xc_handle, dom, vbd, &extent) != 0 )
        return PyErr_SetFromErrno(xc_error);

    Py_INCREF(zero);
    return zero;
}

static PyObject *pyxc_vbd_shrink(PyObject *self,
                                 PyObject *args,
                                 PyObject *kwds)
{
    XcObject *xc = (XcObject *)self;

    u64          dom;
    unsigned int vbd;

    static char *kwd_list[] = { "dom", "vbd", NULL };

    if ( !PyArg_ParseTupleAndKeywords(args, kwds, "Li", kwd_list, 
                                      &dom, &vbd) )
        return NULL;

    if ( xc_vbd_shrink(xc->xc_handle, dom, vbd) != 0 )
        return PyErr_SetFromErrno(xc_error);

    Py_INCREF(zero);
    return zero;
}

static PyObject *pyxc_vbd_setextents(PyObject *self,
                                     PyObject *args,
                                     PyObject *kwds)
{
    XcObject *xc = (XcObject *)self;
    PyObject *list, *dict, *obj;

    u64             dom;
    unsigned int    vbd;
    xc_vbdextent_t *extents = NULL;
    int             i, nr_extents;

    static char *kwd_list[] = { "dom", "vbd", "extents", NULL };

    if ( !PyArg_ParseTupleAndKeywords(args, kwds, "LiO", kwd_list, 
                                      &dom, &vbd, &list) )
        return NULL;

    if ( !PyList_Check(list) )
    {
        PyErr_SetString(PyExc_TypeError, "parameter 'extents' is not a list");
        return NULL;
    }

    if ( (nr_extents = PyList_Size(list)) != 0 )
    {
        if ( (extents = malloc(nr_extents * sizeof(xc_vbdextent_t))) == NULL )
            return PyErr_NoMemory();

        for ( i = 0; i < nr_extents; i++ )
        {
            dict = PyList_GetItem(list, i);
            if ( !PyDict_Check(dict) )
            {
                PyErr_SetString(PyExc_TypeError, "extent is not a dictionary");
                goto fail;
            }

            if ( (obj = PyDict_GetItemString(dict, "device")) == NULL )
            {
                PyErr_SetString(PyExc_TypeError,
                                "'device' is not in the dictionary");
                goto fail;
            }
            if ( PyInt_Check(obj) )
            {
                extents[i].real_device = (unsigned short)PyInt_AsLong(obj);
            }
            else if ( PyLong_Check(obj) )
            {
                extents[i].real_device = (unsigned short)PyLong_AsLong(obj);
            }
            else
            {
                PyErr_SetString(PyExc_TypeError,
                                "'device' is not an int or long");
                goto fail;
            }

            if ( (obj = PyDict_GetItemString(dict, "start_sector")) == NULL )
            {
                PyErr_SetString(PyExc_TypeError,
                                "'start_sector' is not in the dictionary");
                goto fail;
            }
            if ( PyInt_Check(obj) )
            {
                extents[i].start_sector = PyInt_AsLong(obj);
            }
            else if ( PyLong_Check(obj) )
            {
                extents[i].start_sector = PyLong_AsUnsignedLongLong(obj);
            }
            else
            {
                PyErr_SetString(PyExc_TypeError,
                                "'start_sector' is not an int or long");
                goto fail;
            }

            if ( (obj = PyDict_GetItemString(dict, "nr_sectors")) == NULL )
            {
                PyErr_SetString(PyExc_TypeError,
                                "'nr_sectors' is not in the dictionary");
                goto fail;
            }
            if ( PyInt_Check(obj) )
            {
                extents[i].nr_sectors = PyInt_AsLong(obj);
            }
            else if ( PyLong_Check(obj) )
            {
                extents[i].nr_sectors = PyLong_AsUnsignedLongLong(obj);
            }
            else
            {
                PyErr_SetString(PyExc_TypeError,
                                "'nr_sectors' is not an int or long");
                goto fail;
            }
        }
    }

    if ( xc_vbd_setextents(xc->xc_handle, dom, vbd, nr_extents, extents) != 0 )
    {
        PyErr_SetFromErrno(xc_error);
        goto fail;
    }

    if ( extents != NULL )
        free(extents);
    
    Py_INCREF(zero);
    return zero;

 fail:
    if ( extents != NULL )
        free(extents);
    return NULL;
}

#define MAX_EXTENTS 1024
static PyObject *pyxc_vbd_getextents(PyObject *self,
                                     PyObject *args,
                                     PyObject *kwds)
{
    XcObject *xc = (XcObject *)self;
    PyObject *list;

    u64             dom;
    unsigned int    vbd;
    xc_vbdextent_t *extents;
    int             i, nr_extents;

    static char *kwd_list[] = { "dom", "vbd", NULL };

    if ( !PyArg_ParseTupleAndKeywords(args, kwds, "Li", kwd_list, 
                                      &dom, &vbd) )
        return NULL;

    if ( (extents = malloc(MAX_EXTENTS * sizeof(xc_vbdextent_t))) == NULL )
        return PyErr_NoMemory();

    nr_extents = xc_vbd_getextents(xc->xc_handle, dom, vbd, MAX_EXTENTS,
                                   extents, NULL);
    
    if ( nr_extents < 0 )
    {
        free(extents);
        return PyErr_SetFromErrno(xc_error);
    }

    list = PyList_New(nr_extents);
    for ( i = 0; i < nr_extents; i++ )
    {
        PyList_SetItem(
            list, i, 
            Py_BuildValue("{s:i,s:L,s:L}",
                          "device",       extents[i].real_device,
                          "start_sector", extents[i].start_sector,
                          "nr_sectors",   extents[i].nr_sectors));
    }

    free(extents);
    
    return list;
}

static PyObject *pyxc_vbd_probe(PyObject *self,
                                PyObject *args,
                                PyObject *kwds)
{
    XcObject *xc = (XcObject *)self;
    PyObject *list;

    u64          dom = XC_VBDDOM_PROBE_ALL;
    unsigned int max_vbds = 1024;
    xc_vbd_t    *info;
    int          nr_vbds, i;

    static char *kwd_list[] = { "dom", "max_vbds", NULL };

    if ( !PyArg_ParseTupleAndKeywords(args, kwds, "|Li", kwd_list, 
                                      &dom, &max_vbds) )
        return NULL;

    if ( (info = malloc(max_vbds * sizeof(xc_vbd_t))) == NULL )
        return PyErr_NoMemory();

    if ( (nr_vbds = xc_vbd_probe(xc->xc_handle, dom, max_vbds, info)) < 0 )
    {
        free(info);
        return PyErr_SetFromErrno(xc_error);
    }

    list = PyList_New(nr_vbds);
    for ( i = 0; i < nr_vbds; i++ )
    {
        PyList_SetItem(
            list, i, 
            Py_BuildValue("{s:L,s:i,s:i,s:L}",
                          "dom",        info[i].domid,
                          "vbd",        info[i].vbdid,
                          "writeable",  !!(info[i].flags & XC_VBDF_WRITEABLE),
                          "nr_sectors", info[i].nr_sectors));
    }

    free(info);

    return list;
}

static PyObject *pyxc_evtchn_bind_interdomain(PyObject *self,
                                              PyObject *args,
                                              PyObject *kwds)
{
    XcObject *xc = (XcObject *)self;

    u64 dom1 = DOMID_SELF, dom2 = DOMID_SELF;
    int port1, port2;

    static char *kwd_list[] = { "dom1", "dom2", NULL };

    if ( !PyArg_ParseTupleAndKeywords(args, kwds, "|LL", kwd_list, 
                                      &dom1, &dom2) )
        return NULL;

    if ( xc_evtchn_bind_interdomain(xc->xc_handle, dom1, 
                                    dom2, &port1, &port2) != 0 )
        return PyErr_SetFromErrno(xc_error);

    return Py_BuildValue("{s:i,s:i}", 
                         "port1", port1,
                         "port2", port2);
}

static PyObject *pyxc_evtchn_close(PyObject *self,
                                   PyObject *args,
                                   PyObject *kwds)
{
    XcObject *xc = (XcObject *)self;

    u64 dom = DOMID_SELF;
    int port;

    static char *kwd_list[] = { "port", "dom", NULL };

    if ( !PyArg_ParseTupleAndKeywords(args, kwds, "i|L", kwd_list, 
                                      &port, &dom) )
        return NULL;

    if ( xc_evtchn_close(xc->xc_handle, dom, port) != 0 )
        return PyErr_SetFromErrno(xc_error);

    Py_INCREF(zero);
    return zero;
}

static PyObject *pyxc_evtchn_send(PyObject *self,
                                  PyObject *args,
                                  PyObject *kwds)
{
    XcObject *xc = (XcObject *)self;

    int port;

    static char *kwd_list[] = { "port", NULL };

    if ( !PyArg_ParseTupleAndKeywords(args, kwds, "i", kwd_list, &port) )
        return NULL;

    if ( xc_evtchn_send(xc->xc_handle, port) != 0 )
        return PyErr_SetFromErrno(xc_error);

    Py_INCREF(zero);
    return zero;
}

static PyObject *pyxc_evtchn_status(PyObject *self,
                                    PyObject *args,
                                    PyObject *kwds)
{
    XcObject *xc = (XcObject *)self;
    PyObject *dict;

    u64 dom = DOMID_SELF;
    int port, ret;
    xc_evtchn_status_t status;

    static char *kwd_list[] = { "port", "dom", NULL };

    if ( !PyArg_ParseTupleAndKeywords(args, kwds, "i|L", kwd_list, 
                                      &port, &dom) )
        return NULL;

    ret = xc_evtchn_status(xc->xc_handle, dom, port, &status);
    if ( ret != 0 )
        return PyErr_SetFromErrno(xc_error);

    switch ( status.status )
    {
    case EVTCHNSTAT_closed:
        dict = Py_BuildValue("{s:s}", 
                             "status", "closed");
        break;
    case EVTCHNSTAT_unbound:
        dict = Py_BuildValue("{s:s}", 
                             "status", "unbound");
        break;
    case EVTCHNSTAT_interdomain:
        dict = Py_BuildValue("{s:s,s:L,s:i}", 
                             "status", "interdomain",
                             "dom", status.u.interdomain.dom,
                             "port", status.u.interdomain.port);
        break;
    case EVTCHNSTAT_pirq:
        dict = Py_BuildValue("{s:s,s:i}", 
                             "status", "pirq",
                             "irq", status.u.pirq);
        break;
    case EVTCHNSTAT_virq:
        dict = Py_BuildValue("{s:s,s:i}", 
                             "status", "virq",
                             "irq", status.u.virq);
        break;
    default:
        dict = Py_BuildValue("{}");
        break;
    }
    
    return dict;
}

static PyObject *pyxc_physdev_pci_access_modify(PyObject *self,
                                                PyObject *args,
                                                PyObject *kwds)
{
    XcObject *xc = (XcObject *)self;
    u64 dom;
    int bus, dev, func, enable, ret;

    static char *kwd_list[] = { "dom", "bus", "dev", "func", "enable", NULL };

    if ( !PyArg_ParseTupleAndKeywords(args, kwds, "Liiii", kwd_list, 
                                      &dom, &bus, &dev, &func, &enable) )
        return NULL;

    ret = xc_physdev_pci_access_modify(
        xc->xc_handle, dom, bus, dev, func, enable);
    if ( ret != 0 )
        return PyErr_SetFromErrno(xc_error);

    Py_INCREF(zero);
    return zero;
}

static PyObject *pyxc_readconsolering(PyObject *self,
                                      PyObject *args,
                                      PyObject *kwds)
{
    XcObject *xc = (XcObject *)self;

    unsigned int clear = 0;
    char         str[32768];
    int          ret;

    static char *kwd_list[] = { "clear", NULL };

    if ( !PyArg_ParseTupleAndKeywords(args, kwds, "|i", kwd_list, &clear) )
        return NULL;

    ret = xc_readconsolering(xc->xc_handle, str, sizeof(str), clear);
    if ( ret < 0 )
        return PyErr_SetFromErrno(xc_error);

    return PyString_FromStringAndSize(str, ret);
}

static PyObject *pyxc_physinfo(PyObject *self,
			       PyObject *args,
			       PyObject *kwds)
{
    XcObject *xc = (XcObject *)self;
    xc_physinfo_t info;
    
    if ( !PyArg_ParseTuple(args, "") )
        return NULL;

    if ( xc_physinfo(xc->xc_handle, &info) != 0 )
        return PyErr_SetFromErrno(xc_error);

    return Py_BuildValue("{s:i,s:i,s:l,s:l,s:l}",
                         "ht_per_core", info.ht_per_core,
                         "cores",       info.cores,
                         "total_pages", info.total_pages,
                         "free_pages",  info.free_pages,
                         "cpu_khz",     info.cpu_khz);
}

static PyObject *pyxc_atropos_domain_set(PyObject *self,
                                         PyObject *args,
                                         PyObject *kwds)
{
    XcObject *xc = (XcObject *)self;
    u64 domid;
    u64 period, slice, latency;
    int xtratime;

    static char *kwd_list[] = { "dom", "period", "slice", "latency",
				"xtratime", NULL };
    
    if( !PyArg_ParseTupleAndKeywords(args, kwds, "LLLLi", kwd_list, &domid,
                                     &period, &slice, &latency, &xtratime) )
        return NULL;
   
    if ( xc_atropos_domain_set(xc->xc_handle, domid, period, slice,
			       latency, xtratime) != 0 )
        return PyErr_SetFromErrno(xc_error);

    Py_INCREF(zero);
    return zero;
}

static PyObject *pyxc_atropos_domain_get(PyObject *self,
                                         PyObject *args,
                                         PyObject *kwds)
{
    XcObject *xc = (XcObject *)self;
    u64 domid;
    u64 period, slice, latency;
    int xtratime;
    
    static char *kwd_list[] = { "dom", NULL };

    if( !PyArg_ParseTupleAndKeywords(args, kwds, "L", kwd_list, &domid) )
        return NULL;
    
    if ( xc_atropos_domain_get( xc->xc_handle, domid, &period,
                                &slice, &latency, &xtratime ) )
        return PyErr_SetFromErrno(xc_error);

    return Py_BuildValue("{s:L,s:L,s:L,s:L,s:i}",
                         "domain",  domid,
                         "period",  period,
                         "slice",   slice,
                         "latency", latency,
                         "xtratime", xtratime);
}


static PyObject *pyxc_rrobin_global_set(PyObject *self,
                                        PyObject *args,
                                        PyObject *kwds)
{
    XcObject *xc = (XcObject *)self;
    u64 slice;
    
    static char *kwd_list[] = { "slice", NULL };

    if( !PyArg_ParseTupleAndKeywords(args, kwds, "L", kwd_list, &slice) )
        return NULL;
    
    if ( xc_rrobin_global_set(xc->xc_handle, slice) != 0 )
        return PyErr_SetFromErrno(xc_error);
    
    Py_INCREF(zero);
    return zero;
}

static PyObject *pyxc_shadow_control(PyObject *self,
                                     PyObject *args,
                                     PyObject *kwds)
{
    XcObject *xc = (XcObject *)self;

    u64 dom;
    int op=0;

    static char *kwd_list[] = { "dom", "op", NULL };

    if ( !PyArg_ParseTupleAndKeywords(args, kwds, "L|i", kwd_list, 
                                      &dom, &op) )
        return NULL;

    if ( xc_shadow_control(xc->xc_handle, dom, op, NULL, 0) < 0 )
        return PyErr_SetFromErrno(xc_error);
    
    Py_INCREF(zero);
    return zero;
}

static PyObject *pyxc_rrobin_global_get(PyObject *self,
                                        PyObject *args,
                                        PyObject *kwds)
{
    XcObject *xc = (XcObject *)self;
    u64 slice;

    if ( !PyArg_ParseTuple(args, "") )
        return NULL;

    if ( xc_rrobin_global_get(xc->xc_handle, &slice) != 0 )
        return PyErr_SetFromErrno(xc_error);
    
    return Py_BuildValue("{s:L}", "slice", slice);
}

static PyObject *pyxc_domain_setname(PyObject *self,
                                     PyObject *args,
                                     PyObject *kwds)
{
    XcObject *xc = (XcObject *)self;
    u64 dom;
    char *name;

    static char *kwd_list[] = { "dom", "name", NULL };

    if ( !PyArg_ParseTupleAndKeywords(args, kwds, "Ls", kwd_list, 
                                      &dom, &name) )
        return NULL;

    if ( xc_domain_setname(xc->xc_handle, dom, name) != 0 )
        return PyErr_SetFromErrno(xc_error);
    
    Py_INCREF(zero);
    return zero;
}

static PyObject *pyxc_domain_setmaxmem(PyObject *self,
				       PyObject *args,
				       PyObject *kwds)
{
    XcObject *xc = (XcObject *)self;

    u64 dom;
    unsigned long max_memkb;

    static char *kwd_list[] = { "dom", "max_memkb", NULL };

    if ( !PyArg_ParseTupleAndKeywords(args, kwds, "Li", kwd_list, 
                                      &dom, &max_memkb) )
        return NULL;

    if ( xc_domain_setmaxmem(xc->xc_handle, dom, max_memkb) != 0 )
        return PyErr_SetFromErrno(xc_error);
    
    Py_INCREF(zero);
    return zero;
}


static PyMethodDef pyxc_methods[] = {
    { "domain_create", 
      (PyCFunction)pyxc_domain_create, 
      METH_VARARGS | METH_KEYWORDS, "\n"
      "Create a new domain.\n"
      " mem_kb [int, 65536]:    Memory allocation, in kilobytes.\n"
      " name   [str, '(anon)']: Informative textual name.\n\n"
      "Returns: [long] new domain identifier; -1 on error.\n" },

    { "domain_start", 
      (PyCFunction)pyxc_domain_start, 
      METH_VARARGS | METH_KEYWORDS, "\n"
      "Start execution of a domain.\n"
      " dom [long]: Identifier of domain to be started.\n\n"
      "Returns: [int] 0 on success; -1 on error.\n" },

    { "domain_stop", 
      (PyCFunction)pyxc_domain_stop, 
      METH_VARARGS | METH_KEYWORDS, "\n"
      "Stop execution of a domain.\n"
      " dom [long]: Identifier of domain to be stopped.\n\n"
      "Returns: [int] 0 on success; -1 on error.\n" },

    { "domain_destroy", 
      (PyCFunction)pyxc_domain_destroy, 
      METH_VARARGS | METH_KEYWORDS, "\n"
      "Destroy a domain.\n"
      " dom   [long]:   Identifier of domain to be destroyed.\n"
      " force [int, 0]: Bool - force immediate destruction?\n\n"
      "Returns: [int] 0 on success; -1 on error.\n" },

    { "domain_pincpu", 
      (PyCFunction)pyxc_domain_pincpu, 
      METH_VARARGS | METH_KEYWORDS, "\n"
      "Pin a domain to a specified CPU.\n"
      " dom [long]:    Identifier of domain to be pinned.\n"
      " cpu [int, -1]: CPU to pin to, or -1 to unpin\n\n"
      "Returns: [int] 0 on success; -1 on error.\n" },

    { "domain_getinfo", 
      (PyCFunction)pyxc_domain_getinfo, 
      METH_VARARGS | METH_KEYWORDS, "\n"
      "Get information regarding a set of domains, in increasing id order.\n"
      " first_dom [long, 0]:   First domain to retrieve info about.\n"
      " max_doms  [int, 1024]: Maximum number of domains to retrieve info"
      " about.\n\n"
      "Returns: [list of dicts] if list length is less than 'max_doms'\n"
      "         parameter then there was an error, or the end of the\n"
      "         domain-id space was reached.\n"
      " dom      [long]: Identifier of domain to which this info pertains\n"
      " cpu      [int]:  CPU to which this domain is bound\n"
      " running  [int]:  Bool - is the domain currently running?\n"
      " stopped  [int]:  Bool - is the domain suspended?\n"
      " mem_kb   [int]:  Memory reservation, in kilobytes\n"
      " cpu_time [long]: CPU time consumed, in nanoseconds\n"
      " name     [str]:  Identifying name\n" },

    { "linux_save", 
      (PyCFunction)pyxc_linux_save, 
      METH_VARARGS | METH_KEYWORDS, "\n"
      "Save the CPU and memory state of a Linux guest OS.\n"
      " dom        [long]:   Identifier of domain to be saved.\n"
      " state_file [str]:    Name of state file. Must not currently exist.\n"
      " progress   [int, 1]: Bool - display a running progress indication?\n\n"
      "Returns: [int] 0 on success; -1 on error.\n" },

    { "linux_restore", 
      (PyCFunction)pyxc_linux_restore, 
      METH_VARARGS | METH_KEYWORDS, "\n"
      "Restore the CPU and memory state of a Linux guest OS.\n"
      " state_file [str]:    Name of state file. Must not currently exist.\n"
      " progress   [int, 1]: Bool - display a running progress indication?\n\n"
      "Returns: [long] new domain identifier on success; -1 on error.\n" },

    { "linux_build", 
      (PyCFunction)pyxc_linux_build, 
      METH_VARARGS | METH_KEYWORDS, "\n"
      "Build a new Linux guest OS.\n"
      " dom     [long]:     Identifier of domain to build into.\n"
      " image   [str]:      Name of kernel image file. May be gzipped.\n"
      " ramdisk [str, n/a]: Name of ramdisk file, if any.\n"
      " cmdline [str, n/a]: Kernel parameters, if any.\n\n"
      "Returns: [int] 0 on success; -1 on error.\n" },

    { "netbsd_build", 
      (PyCFunction)pyxc_netbsd_build, 
      METH_VARARGS | METH_KEYWORDS, "\n"
      "Build a new NetBSD guest OS.\n"
      " dom     [long]:     Identifier of domain to build into.\n"
      " image   [str]:      Name of kernel image file. May be gzipped.\n"
      " cmdline [str, n/a]: Kernel parameters, if any.\n\n"
      "Returns: [int] 0 on success; -1 on error.\n" },

    { "bvtsched_global_set",
      (PyCFunction)pyxc_bvtsched_global_set,
      METH_VARARGS | METH_KEYWORDS, "\n"
      "Set global tuning parameters for Borrowed Virtual Time scheduler.\n"
      " ctx_allow [int]: Minimal guaranteed quantum.\n\n"
      "Returns: [int] 0 on success; -1 on error.\n" },

    { "bvtsched_global_get",
      (PyCFunction)pyxc_bvtsched_global_get,
      METH_KEYWORDS, "\n"
      "Get global tuning parameters for BVT scheduler.\n"
      "Returns: [dict]:\n"
      " ctx_allow [int]: context switch allowance\n" },

    { "bvtsched_domain_set",
      (PyCFunction)pyxc_bvtsched_domain_set,
      METH_VARARGS | METH_KEYWORDS, "\n"
      "Set per-domain tuning parameters for Borrowed Virtual Time scheduler.\n"
      " dom    [long]: Identifier of domain to be tuned.\n"
      " mcuadv [int]:  Proportional to the inverse of the domain's weight.\n"
      " warp   [int]:  How far to warp domain's EVT on unblock.\n"
      " warpl  [int]:  How long the domain can run warped.\n"
      " warpu  [int]:  How long before the domain can warp again.\n\n"
      "Returns: [int] 0 on success; -1 on error.\n" },

    { "bvtsched_domain_get",
      (PyCFunction)pyxc_bvtsched_domain_get,
      METH_KEYWORDS, "\n"
      "Get per-domain tuning parameters under the BVT scheduler.\n"
      " dom [long]: Identifier of domain to be queried.\n"
      "Returns [dict]:\n"
      " domain [long]: Domain ID.\n"
      " mcuadv [long]: MCU Advance.\n"
      " warp   [long]: Warp.\n"
      " warpu  [long]: Unwarp requirement.\n"
      " warpl  [long]: Warp limit,\n"
    },

    { "atropos_domain_set",
      (PyCFunction)pyxc_atropos_domain_set,
      METH_KEYWORDS, "\n"
      "Set the scheduling parameters for a domain when running with Atropos.\n"
      " dom      [long]: domain to set\n"
      " period   [long]: domain's scheduling period\n"
      " slice    [long]: domain's slice per period\n"
      " latency  [long]: wakeup latency hint\n"
      " xtratime [int]: boolean\n"
      "Returns: [int] 0 on success; -1 on error.\n" },

    { "atropos_domain_get",
      (PyCFunction)pyxc_atropos_domain_get,
      METH_KEYWORDS, "\n"
      "Get the current scheduling parameters for a domain when running with\n"
      "the Atropos scheduler."
      " dom      [long]: domain to query\n"
      "Returns:  [dict]\n"
      " domain   [long]: domain ID\n"
      " period   [long]: scheduler period\n"
      " slice    [long]: CPU reservation per period\n"
      " latency  [long]: unblocking latency hint\n"
      " xtratime [int] : 0 if not using slack time, nonzero otherwise\n" },

    { "rrobin_global_set",
      (PyCFunction)pyxc_rrobin_global_set,
      METH_KEYWORDS, "\n"
      "Set Round Robin scheduler slice.\n"
      " slice [long]: Round Robin scheduler slice\n"
      "Returns: [int] 0 on success, throws an exception on failure\n" },

    { "rrobin_global_get",
      (PyCFunction)pyxc_rrobin_global_get,
      METH_KEYWORDS, "\n"
      "Get Round Robin scheduler settings\n"
      "Returns [dict]:\n"
      " slice  [long]: Scheduler time slice.\n" },    

    { "vif_scheduler_set", 
      (PyCFunction)pyxc_vif_scheduler_set, 
      METH_VARARGS | METH_KEYWORDS, "\n"
      "Set per-network-interface scheduling parameters.\n"
      " dom          [long]:   Identifier of domain to be adjusted.\n"
      " vif          [int]:    Identifier of VIF to be adjusted.\n"
      " credit_bytes [int, 0]: Tx bytes permitted each interval.\n"
      " credit_usecs [int, 0]: Interval, in usecs. 0 == no scheduling.\n\n"
      "Returns: [int] 0 on success; -1 on error.\n" },

    { "vif_scheduler_get", 
      (PyCFunction)pyxc_vif_scheduler_get, 
      METH_VARARGS | METH_KEYWORDS, "\n"
      "Query the per-network-interface scheduling parameters.\n"
      " dom          [long]:   Identifier of domain to be queried.\n"
      " vif          [int]:    Identifier of VIF to be queried.\n\n"
      "Returns: [dict] dictionary is empty on failure.\n"
      " credit_bytes [int]: Tx bytes permitted each interval.\n"
      " credit_usecs [int]: Interval, in usecs. 0 == no scheduling.\n" },

    { "vif_stats_get", 
      (PyCFunction)pyxc_vif_stats_get, 
      METH_VARARGS | METH_KEYWORDS, "\n"
      "Query the per-network-interface statistics.\n"
      " dom          [long]: Identifier of domain to be queried.\n"
      " vif          [int]:  Identifier of VIF to be queried.\n\n"
      "Returns: [dict] dictionary is empty on failure.\n"
      " tx_bytes   [long]: Bytes transmitted.\n"
      " tx_packets [long]: Packets transmitted.\n"
      " rx_bytes   [long]: Bytes received.\n"
      " rx_packets [long]: Packets received.\n" },

    { "vbd_create", 
      (PyCFunction)pyxc_vbd_create, 
      METH_VARARGS | METH_KEYWORDS, "\n"
      "Create a new virtual block device associated with a given domain.\n"
      " dom       [long]: Identifier of domain to get a new VBD.\n"
      " vbd       [int]:  Identifier for new VBD.\n"
      " writeable [int]:  Bool - is the new VBD writeable?\n\n"
      "Returns: [int] 0 on success; -1 on error.\n" },

    { "vbd_destroy", 
      (PyCFunction)pyxc_vbd_destroy, 
      METH_VARARGS | METH_KEYWORDS, "\n"
      "Destroy a virtual block device.\n"
      " dom       [long]: Identifier of domain containing the VBD.\n"
      " vbd       [int]:  Identifier of the VBD.\n\n"
      "Returns: [int] 0 on success; -1 on error.\n" },

    { "vbd_grow", 
      (PyCFunction)pyxc_vbd_grow, 
      METH_VARARGS | METH_KEYWORDS, "\n"
      "Grow a virtual block device by appending a new extent.\n"
      " dom          [long]: Identifier of domain containing the VBD.\n"
      " vbd          [int]:  Identifier of the VBD.\n"
      " device       [int]:  Identifier of the real underlying block device.\n"
      " start_sector [long]: Real start sector of this extent.\n"
      " nr_sectors   [long]: Length, in sectors, of this extent.\n\n"
      "Returns: [int] 0 on success; -1 on error.\n" },

    { "vbd_shrink", 
      (PyCFunction)pyxc_vbd_shrink, 
      METH_VARARGS | METH_KEYWORDS, "\n"
      "Shrink a virtual block device by deleting its final extent.\n"
      " dom          [long]: Identifier of domain containing the VBD.\n"
      " vbd          [int]:  Identifier of the VBD.\n\n"
      "Returns: [int] 0 on success; -1 on error.\n" },

    { "vbd_setextents", 
      (PyCFunction)pyxc_vbd_setextents, 
      METH_VARARGS | METH_KEYWORDS, "\n"
      "Set all the extent information for a virtual block device.\n"
      " dom          [long]: Identifier of domain containing the VBD.\n"
      " vbd          [int]:  Identifier of the VBD.\n"
      " extents      [list of dicts]: Per-extent information.\n"
      "  device       [int]:  Id of the real underlying block device.\n"
      "  start_sector [long]: Real start sector of this extent.\n"
      "  nr_sectors   [long]: Length, in sectors, of this extent.\n\n"
      "Returns: [int] 0 on success; -1 on error.\n" },

    { "vbd_getextents", 
      (PyCFunction)pyxc_vbd_getextents, 
      METH_VARARGS | METH_KEYWORDS, "\n"
      "Get info on all the extents in a virtual block device.\n"
      " dom          [long]: Identifier of domain containing the VBD.\n"
      " vbd          [int]:  Identifier of the VBD.\n\n"
      "Returns: [list of dicts] per-extent information; empty on error.\n"
      " device       [int]:  Identifier of the real underlying block device.\n"
      " start_sector [long]: Real start sector of this extent.\n"
      " nr_sectors   [long]: Length, in sectors, of this extent.\n" },

    { "vbd_probe", 
      (PyCFunction)pyxc_vbd_probe, 
      METH_VARARGS | METH_KEYWORDS, "\n"
      "Get information regarding extant virtual block devices.\n"
      " dom          [long, ALL]: Domain to query (default is to query all).\n"
      " max_vbds     [int, 1024]: Maximum VBDs to query.\n\n"
      "Returns: [list of dicts] if list length is less than 'max_vbds'\n"
      "         parameter then there was an error, or there were fewer vbds.\n"
      " dom        [long]: Domain containing this VBD.\n"
      " vbd        [int]:  Domain-specific identifier of this VBD.\n"
      " writeable  [int]:  Bool - is this VBD writeable?\n"
      " nr_sectors [long]: Size of this VBD, in 512-byte sectors.\n" },

    { "evtchn_bind_interdomain", 
      (PyCFunction)pyxc_evtchn_bind_interdomain, 
      METH_VARARGS | METH_KEYWORDS, "\n"
      "Open an event channel between two domains.\n"
      " dom1 [long, SELF]: First domain to be connected.\n"
      " dom2 [long, SELF]: Second domain to be connected.\n\n"
      "Returns: [dict] dictionary is empty on failure.\n"
      " port1 [int]: Port-id for endpoint at dom1.\n"
      " port2 [int]: Port-id for endpoint at dom2.\n" },

    { "evtchn_close", 
      (PyCFunction)pyxc_evtchn_close, 
      METH_VARARGS | METH_KEYWORDS, "\n"
      "Close an event channel.\n"
      " dom  [long, SELF]: Dom-id of one endpoint of the channel.\n"
      " port [int]:        Port-id of one endpoint of the channel.\n\n"
      "Returns: [int] 0 on success; -1 on error.\n" },

    { "evtchn_send", 
      (PyCFunction)pyxc_evtchn_send, 
      METH_VARARGS | METH_KEYWORDS, "\n"
      "Send an event along a locally-connected event channel.\n"
      " port [int]: Port-id of a local channel endpoint.\n\n"
      "Returns: [int] 0 on success; -1 on error.\n" },

    { "evtchn_status", 
      (PyCFunction)pyxc_evtchn_status, 
      METH_VARARGS | METH_KEYWORDS, "\n"
      "Query the status of an event channel.\n"
      " dom  [long, SELF]: Dom-id of one endpoint of the channel.\n"
      " port [int]:        Port-id of one endpoint of the channel.\n\n"
      "Returns: [dict] dictionary is empty on failure.\n"
      " status [str]:  'closed', 'unbound', 'interdomain', 'pirq',"
      " or 'virq'.\n"
      "The following are returned if 'status' is 'interdomain':\n"
      " dom  [long]: Dom-id of remote endpoint.\n"
      " port [int]:  Port-id of remote endpoint.\n"
      "The following are returned if 'status' is 'pirq' or 'virq':\n"
      " irq  [int]:  IRQ number.\n" },

    { "physdev_pci_access_modify",
      (PyCFunction)pyxc_physdev_pci_access_modify,
      METH_VARARGS | METH_KEYWORDS, "\n"
      "Allow a domain access to a PCI device\n"
      " dom    [long]: Identifier of domain to be allowed access.\n"
      " bus    [int]:  PCI bus\n"
      " dev    [int]:  PCI slot\n"
      " func   [int]:  PCI function\n"
      " enable [int]:  Non-zero means enable access; else disable access\n\n"
      "Returns: [int] 0 on success; -1 on error.\n" },
 
    { "readconsolering", 
      (PyCFunction)pyxc_readconsolering, 
      METH_VARARGS | METH_KEYWORDS, "\n"
      "Read Xen's console ring.\n"
      " clear [int, 0]: Bool - clear the ring after reading from it?\n\n"
      "Returns: [str] string is empty on failure.\n" },

    { "physinfo",
      (PyCFunction)pyxc_physinfo,
      METH_VARARGS, "\n"
      "Get information about the physical host machine\n"
      "Returns [dict]: information about the hardware"
      "        [None]: on failure.\n" },

    { "shadow_control", 
      (PyCFunction)pyxc_shadow_control, 
      METH_VARARGS | METH_KEYWORDS, "\n"
      "Set parameter for shadow pagetable interface\n"
      " dom [long]:    Identifier of domain.\n"
      " op [int, 0]: operation\n\n"
      "Returns: [int] 0 on success; -1 on error.\n" },

    { "domain_setname", 
      (PyCFunction)pyxc_domain_setname, 
      METH_VARARGS | METH_KEYWORDS, "\n"
      "Set domain informative textual name\n"
      " dom [long]: Identifier of domain.\n"
      " name [str]: Text string.\n\n"
      "Returns: [int] 0 on success; -1 on error.\n" },

    { "domain_setmaxmem", 
      (PyCFunction)pyxc_domain_setname, 
      METH_VARARGS | METH_KEYWORDS, "\n"
      "Set a domain's memory limit\n"
      " dom [long]: Identifier of domain.\n"
      " max_memkb [long]: .\n"
      "Returns: [int] 0 on success; -1 on error.\n" },

    { NULL, NULL, 0, NULL }
};


/*
 * Definitions for the 'Xc' module wrapper.
 */

staticforward PyTypeObject PyXcType;

static PyObject *PyXc_new(PyObject *self, PyObject *args)
{
    XcObject *xc;

    if ( !PyArg_ParseTuple(args, ":new") )
        return NULL;

    xc = PyObject_New(XcObject, &PyXcType);

    if ( (xc->xc_handle = xc_interface_open()) == -1 )
    {
        PyObject_Del((PyObject *)xc);
	return PyErr_SetFromErrno(xc_error);
    }

    return (PyObject *)xc;
}

static PyObject *PyXc_getattr(PyObject *obj, char *name)
{
    return Py_FindMethod(pyxc_methods, obj, name);
}

static void PyXc_dealloc(PyObject *self)
{
    XcObject *xc = (XcObject *)self;
    (void)xc_interface_close(xc->xc_handle);
    PyObject_Del(self);
}

static PyTypeObject PyXcType = {
    PyObject_HEAD_INIT(&PyType_Type)
    0,
    "Xc",
    sizeof(XcObject),
    0,
    PyXc_dealloc,    /* tp_dealloc     */
    NULL,            /* tp_print       */
    PyXc_getattr,    /* tp_getattr     */
    NULL,            /* tp_setattr     */
    NULL,            /* tp_compare     */
    NULL,            /* tp_repr        */
    NULL,            /* tp_as_number   */
    NULL,            /* tp_as_sequence */
    NULL,            /* tp_as_mapping  */
    NULL             /* tp_hash        */
};

static PyMethodDef PyXc_methods[] = {
    { "new", PyXc_new, METH_VARARGS, "Create a new Xc object." },
    { NULL, NULL, 0, NULL }
};

PyMODINIT_FUNC initXc(void)
{
    PyObject *m, *d;

    m = Py_InitModule("Xc", PyXc_methods);

    d = PyModule_GetDict(m);
    xc_error = PyErr_NewException("Xc.error", NULL, NULL);
    PyDict_SetItemString(d, "error", xc_error);

    zero = PyInt_FromLong(0);
}<|MERGE_RESOLUTION|>--- conflicted
+++ resolved
@@ -200,13 +200,8 @@
                                       &dom, &state_file, &progress, &live) )
         return NULL;
 
-<<<<<<< HEAD
     if (progress) flags |= XCFLAGS_VERBOSE;
     if (live)     flags |= XCFLAGS_LIVE;
-=======
-    if ( progress )
-        flags |= XCFLAGS_VERBOSE;
->>>>>>> 656a3b7d
 
     if ( strncmp(state_file,"tcp:", strlen("tcp:")) == 0 )
     {
